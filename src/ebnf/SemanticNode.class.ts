<<<<<<< HEAD
import type {NonemptyArray} from '../types.d'
=======
import type {
	KleenePlus,
	EBNFObject,
	EBNFChoice,
	EBNFSequence,
	EBNFItem,
} from '../types.d'
>>>>>>> af61c26b
import type {
	Token,
} from '../lexer/'
import type {
	ParseNode
} from '../parser/'
import {SemanticNode} from '../validator/'
import * as TOKEN from './Token.class'



function NonemptyArray_flatMap<T, U>(arr: KleenePlus<T>, callback: (it: T) => KleenePlus<U>): KleenePlus<U> {
	return arr.flatMap((it) => callback(it)) as readonly U[] as KleenePlus<U>
}



export class SemanticNodeEBNF extends SemanticNode {
	constructor (
		start_node: ParseNode | Token,
		attributes: {[key: string]: boolean | string} = {},
		children: readonly SemanticNode[] = [],
	) {
		super(start_node, attributes, children)
	}
}



export class SemanticNodeParam extends SemanticNodeEBNF {
	constructor (start_node: TOKEN.TokenIdentifier) {
		super(start_node, {name: start_node.source})
	}
}
export class SemanticNodeArg extends SemanticNodeEBNF {
	constructor (
		start_node: TOKEN.TokenIdentifier,
		readonly append: boolean | 'inherit',
	) {
		super(start_node, {name: start_node.source, append})
	}
}
export class SemanticNodeCondition extends SemanticNodeEBNF {
	constructor (
		start_node: TOKEN.TokenIdentifier,
		readonly include: boolean,
	) {
		super(start_node, {name: start_node.source, include})
	}
}
export abstract class SemanticNodeExpr extends SemanticNodeEBNF {
	/**
	 * Transform this semantic expression into JSON data.
	 * @param nt a specific nonterminal symbol that contains this expression
	 * @param data the bank of JSON data
	 * @return data representing an EBNF choice
	 */
	abstract transform(nt: ConcreteNonterminal, data: EBNFObject[]): EBNFChoice;
}
export class SemanticNodeConst extends SemanticNodeExpr {
	constructor (
		private readonly start_node: TOKEN.TokenCharCode | TOKEN.TokenString | TOKEN.TokenCharClass,
	) {
		super(start_node, {value: start_node.source})
	}
	transform(_nt: ConcreteNonterminal, _data: EBNFObject[]): EBNFChoice {
		return [
			[
				(this.start_node instanceof TOKEN.TokenCharCode) ? `'\\u${ this.source.slice(2).padStart(4, '0') }'` :
				(this.start_node instanceof TOKEN.TokenCharClass) ? `'${ this.source }'` :
				this.source
			],
		]
	}
}
export class SemanticNodeRef extends SemanticNodeExpr {
	private readonly name: string;
	constructor (start_node: ParseNode, ref: TOKEN.TokenIdentifier);
	constructor (start_node: ParseNode, ref: SemanticNodeRef, args: readonly SemanticNodeArg[]);
	constructor (
		start_node: ParseNode,
		private readonly ref:  TOKEN.TokenIdentifier | SemanticNodeRef,
		private readonly args: readonly SemanticNodeArg[] = [],
	) {
		super(
			start_node,
<<<<<<< HEAD
			{name: name_},
			(ref instanceof SemanticNodeRef) ? [ref, ...args] : [],
=======
			{name: (ref instanceof SemanticNodeRef) ? ref.name : ref.source},
			(ref instanceof SemanticNodeRef) ? [ref, ...args] : args,
>>>>>>> af61c26b
		)
		this.name = (ref instanceof SemanticNodeRef) ? ref.name : ref.source
	}
	transform(nt: ConcreteNonterminal, _data: EBNFObject[]): EBNFChoice {
		return (this.name === this.name.toUpperCase())
			/* ALLCAPS: terminal identifier */
			? [[{term: this.name}]]
			/* TitleCase: production identifier */
			: [[{
				prod: `${ this.name }${ (this.ref instanceof SemanticNodeRef)
					/* with arguments */
					? this.args.map((arg) =>
						(arg.append === true || arg.append === 'inherit' && nt.hasSuffix(arg))
							? `_${ arg.source }`
							: ''
					).join('')
					/* no arguments */
					: ''
				}`
			}]]
	}
}
export class SemanticNodeItem extends SemanticNodeExpr {
	constructor (
		start_node: ParseNode,
		private readonly item:       SemanticNodeExpr,
		private readonly conditions: readonly SemanticNodeCondition[] = [],
	) {
		super(start_node, {}, [item, ...conditions])
	}
	transform(nt: ConcreteNonterminal, data: EBNFObject[]): EBNFChoice {
		return (this.conditions.some((cond) => cond.include === nt.hasSuffix(cond)))
			? this.item.transform(nt, data)
			: [
				['\'\''],
			]
	}
}
abstract class SemanticNodeOp extends SemanticNodeExpr {
	constructor (start_node: ParseNode, operator: string, operands: NonemptyArray<SemanticNodeExpr>) {
		super(start_node, {operator}, operands)
	}
}
export class SemanticNodeOpUn extends SemanticNodeOp {
	constructor (
		start_node: ParseNode,
		private readonly operator: 'plus' | 'star' | 'hash' | 'opt',
		private readonly operand:  SemanticNodeExpr,
	) {
		super(start_node, operator, [operand])
	}
	transform(nt: ConcreteNonterminal, data: EBNFObject[]): EBNFChoice {
		const name: string = `${ nt }__${ nt.subCount }__List`
		return new Map<string, () => EBNFChoice>([
			['plus', () => {
				data.push({
					name,
					defn: NonemptyArray_flatMap(this.operand.transform(nt, data), (seq) => [
						seq,
						[{prod: name}, ...seq],
					]),
				})
				return [
					[{prod: name}],
				]
			}],
			['star', () => {
				data.push({
					name,
					defn: NonemptyArray_flatMap(this.operand.transform(nt, data), (seq) => [
						seq,
						[{prod: name}, ...seq],
					]),
				})
				return [
					['\'\''],
					[{prod: name}],
				]
			}],
			['hash', () => {
				data.push({
					name,
					defn: NonemptyArray_flatMap(this.operand.transform(nt, data), (seq) => [
						seq,
						[{prod: name}, '\',\'', ...seq],
					]),
				})
				return [
					[{prod: name}],
				]
			}],
			['opt', () => {
				return [
					['\'\''],
					...this.operand.transform(nt, data),
				]
			}],
		]).get(this.operator)!()
	}
}
export class SemanticNodeOpBin extends SemanticNodeOp {
	constructor (
		start_node: ParseNode,
		private readonly operator: 'order' | 'concat' | 'altern',
		private readonly operand0: SemanticNodeExpr,
		private readonly operand1: SemanticNodeExpr,
	) {
		super(start_node, operator, [operand0, operand1])
	}
	transform(nt: ConcreteNonterminal, data: EBNFObject[]): EBNFChoice {
		return new Map<string, () => EBNFChoice>([
			['order', () => NonemptyArray_flatMap(this.operand0.transform(nt, data), (seq0) =>
				NonemptyArray_flatMap(this.operand1.transform(nt, data), (seq1) => [
					[...seq0, ...seq1],
				])
			)],
			['concat', () => NonemptyArray_flatMap(this.operand0.transform(nt, data), (seq0) =>
				NonemptyArray_flatMap(this.operand1.transform(nt, data), (seq1) => [
					[...seq0, ...seq1],
					[...seq1, ...seq0],
				])
			)],
			['altern', () => [
				...this.operand0.transform(nt, data),
				...this.operand1.transform(nt, data),
			]],
		]).get(this.operator)!()
	}
}
export class SemanticNodeNonterminal extends SemanticNodeEBNF {
	private readonly name: string;
	constructor (start_node: ParseNode, nonterm: TOKEN.TokenIdentifier);
	constructor (start_node: ParseNode, nonterm: SemanticNodeNonterminal, params: readonly SemanticNodeParam[]);
	constructor (
<<<<<<< HEAD
		start_node: ParseNode,
		nonterm: TOKEN.TokenIdentifier | SemanticNodeNonterminal,
		params: readonly SemanticNodeParam[] = [],
=======
		start_node: TOKEN.TokenIdentifier,
		private readonly params: readonly SemanticNodeParam[] = [],
>>>>>>> af61c26b
	) {
		const name_: string = (nonterm instanceof SemanticNodeNonterminal) ? nonterm.name : nonterm.source
		super(
			start_node,
			{name: name_},
			(nonterm instanceof SemanticNodeNonterminal) ? [nonterm, ...params] : [],
		)
		this.name = name_
	}
	/**
	 * Expands this nonterminal in its abstract form into a set of nonterminals with concrete parameters.
	 * E.g., expands `N<X, Y>` into `[N, N__X, N__Y, N__X__Y]`.
	 * @returns an array of objects representing nonterminals
	 */
	expand(): ConcreteNonterminal[] {
		return [...new Array(2 ** this.params.length)].map((_, count) => new ConcreteNonterminal(
			this.source,
			[...count.toString(2).padStart(this.params.length, '0')].map((d, i) =>
				[this.params[i], !!+d] as const
			).filter(([_param, b]) => !!b).map(([param, _b]) => param),
		))
	}
}
export class SemanticNodeProduction extends SemanticNodeEBNF {
	constructor (
		start_node: ParseNode,
		private readonly nonterminal: SemanticNodeNonterminal,
		private readonly definition:  SemanticNodeExpr,
	) {
		super(start_node, {}, [nonterminal, definition])
	}
	transform(): EBNFObject[] {
		const productions_data: EBNFObject[] = []
		productions_data.push(...this.nonterminal.expand().map((n) => ({
			name: n.toString(),
			defn: this.definition.transform(n, productions_data),
		})))
		return productions_data
	}
}
export class SemanticNodeGrammar extends SemanticNodeEBNF {
	constructor (
		start_node: ParseNode,
		private readonly productions: readonly SemanticNodeProduction[] = [],
	) {
		super(start_node, {}, productions)
	}
	transform(): EBNFObject[] {
		return this.productions.flatMap((prod) => prod.transform()).map((prod) => ({
			name: prod.name,
			defn: prod.defn.map((seq) => seq.filter((item) => item !== '\'\'') as readonly EBNFItem[] as EBNFSequence) as readonly EBNFSequence[] as EBNFChoice
		}))
	}
}



class ConcreteNonterminal {
	/** A counter for internal sub-expressions. Used for naming automated productions. */
	private sub_count: bigint = 0n
	constructor(
		readonly name: string,
		private readonly suffixes: SemanticNodeParam[],
	) {
	}
	/**
	 * Return the sub-expression count, and then increment it.
	 * @return this ConcreteNonterminal’s current sub-expression counter
	 */
	get subCount(): bigint {
		return this.sub_count++
	}
	toString(): string {
		return `${ this.name }${ this.suffixes.map((s) => `_${ s.source }`).join('') }`
	}
	hasSuffix(p: SemanticNodeParam | SemanticNodeArg | SemanticNodeCondition): boolean {
		return !!this.suffixes.find((suffix) => suffix.source === p.source)
	}
}<|MERGE_RESOLUTION|>--- conflicted
+++ resolved
@@ -1,14 +1,10 @@
-<<<<<<< HEAD
-import type {NonemptyArray} from '../types.d'
-=======
 import type {
-	KleenePlus,
+	NonemptyArray,
 	EBNFObject,
 	EBNFChoice,
 	EBNFSequence,
 	EBNFItem,
 } from '../types.d'
->>>>>>> af61c26b
 import type {
 	Token,
 } from '../lexer/'
@@ -20,8 +16,8 @@
 
 
 
-function NonemptyArray_flatMap<T, U>(arr: KleenePlus<T>, callback: (it: T) => KleenePlus<U>): KleenePlus<U> {
-	return arr.flatMap((it) => callback(it)) as readonly U[] as KleenePlus<U>
+function NonemptyArray_flatMap<T, U>(arr: NonemptyArray<T>, callback: (it: T) => NonemptyArray<U>): NonemptyArray<U> {
+	return arr.flatMap((it) => callback(it)) as readonly U[] as NonemptyArray<U>
 }
 
 
@@ -95,13 +91,8 @@
 	) {
 		super(
 			start_node,
-<<<<<<< HEAD
-			{name: name_},
+			{name: (ref instanceof SemanticNodeRef) ? ref.name : ref.source},
 			(ref instanceof SemanticNodeRef) ? [ref, ...args] : [],
-=======
-			{name: (ref instanceof SemanticNodeRef) ? ref.name : ref.source},
-			(ref instanceof SemanticNodeRef) ? [ref, ...args] : args,
->>>>>>> af61c26b
 		)
 		this.name = (ref instanceof SemanticNodeRef) ? ref.name : ref.source
 	}
@@ -236,22 +227,16 @@
 	constructor (start_node: ParseNode, nonterm: TOKEN.TokenIdentifier);
 	constructor (start_node: ParseNode, nonterm: SemanticNodeNonterminal, params: readonly SemanticNodeParam[]);
 	constructor (
-<<<<<<< HEAD
 		start_node: ParseNode,
 		nonterm: TOKEN.TokenIdentifier | SemanticNodeNonterminal,
-		params: readonly SemanticNodeParam[] = [],
-=======
-		start_node: TOKEN.TokenIdentifier,
 		private readonly params: readonly SemanticNodeParam[] = [],
->>>>>>> af61c26b
-	) {
-		const name_: string = (nonterm instanceof SemanticNodeNonterminal) ? nonterm.name : nonterm.source
+	) {
 		super(
 			start_node,
-			{name: name_},
+			{name: (nonterm instanceof SemanticNodeNonterminal) ? nonterm.name : nonterm.source},
 			(nonterm instanceof SemanticNodeNonterminal) ? [nonterm, ...params] : [],
 		)
-		this.name = name_
+		this.name = (nonterm instanceof SemanticNodeNonterminal) ? nonterm.name : nonterm.source
 	}
 	/**
 	 * Expands this nonterminal in its abstract form into a set of nonterminals with concrete parameters.
