/* LR grammar */

Goal ::= #x02 Statement* #x03



Statement ::=
	DeclarationVariable |
	StatementAssignment |
	Expression ";"

DeclarationVariable ::= "let" "unfixed"? IDENTIFIER "=" Expression ";"

StatementAssignment ::= IDENTIFIER "=" Expression ";"



Expression ::= ExpressionAdditive

ExpressionAdditive       ::= (ExpressionAdditive       ("+" | "-"))? ExpressionMultiplicative
ExpressionMultiplicative ::= (ExpressionMultiplicative ("*" | "/"))? ExpressionExponential
ExpressionExponential    ::=  ExpressionUnarySymbol    ("^"          ExpressionExponential)?

ExpressionUnarySymbol ::= ExpressionUnit | ("+" | "-") ExpressionUnarySymbol

ExpressionUnit ::=
	PrimitiveLiteral   |
	StringTemplate     |
<<<<<<< HEAD
	"(" Expression ")"

StringTemplate ::=
	STRING_TEMPLATE_FULL |
	STRING_TEMPLATE_HEAD Expression? (STRING_TEMPLATE_MIDDLE Expression?)* STRING_TEMPLATE_TAIL

PrimitiveLiteral ::=
	NUMBER         |
	STRING_LITERAL

=======
	IDENTIFIER         |
	"(" Expression ")"

StringTemplate ::=
	STRING_TEMPLATE_FULL |
	STRING_TEMPLATE_HEAD Expression? (STRING_TEMPLATE_MIDDLE Expression?)* STRING_TEMPLATE_TAIL

PrimitiveLiteral ::=
	NUMBER         |
	STRING_LITERAL

>>>>>>> 35468478
STRING_LITERAL         ::= [./lexical-grammar.ebnf#StringLiteral]
STRING_TEMPLATE_FULL   ::= [./lexical-grammar.ebnf#StringTemplateFull]
STRING_TEMPLATE_HEAD   ::= [./lexical-grammar.ebnf#StringTemplateHead]
STRING_TEMPLATE_MIDDLE ::= [./lexical-grammar.ebnf#StringTemplateMiddle]
STRING_TEMPLATE_TAIL   ::= [./lexical-grammar.ebnf#StringTemplateTail]
<<<<<<< HEAD
NUMBER                 ::= [./lexical-grammar.ebnf#Number]
=======
NUMBER                 ::= [./lexical-grammar.ebnf#Number]
IDENTIFIER             ::= [./lexical-grammar.ebnf#Identifier]
>>>>>>> 35468478
<|MERGE_RESOLUTION|>--- conflicted
+++ resolved
@@ -26,18 +26,6 @@
 ExpressionUnit ::=
 	PrimitiveLiteral   |
 	StringTemplate     |
-<<<<<<< HEAD
-	"(" Expression ")"
-
-StringTemplate ::=
-	STRING_TEMPLATE_FULL |
-	STRING_TEMPLATE_HEAD Expression? (STRING_TEMPLATE_MIDDLE Expression?)* STRING_TEMPLATE_TAIL
-
-PrimitiveLiteral ::=
-	NUMBER         |
-	STRING_LITERAL
-
-=======
 	IDENTIFIER         |
 	"(" Expression ")"
 
@@ -49,15 +37,10 @@
 	NUMBER         |
 	STRING_LITERAL
 
->>>>>>> 35468478
 STRING_LITERAL         ::= [./lexical-grammar.ebnf#StringLiteral]
 STRING_TEMPLATE_FULL   ::= [./lexical-grammar.ebnf#StringTemplateFull]
 STRING_TEMPLATE_HEAD   ::= [./lexical-grammar.ebnf#StringTemplateHead]
 STRING_TEMPLATE_MIDDLE ::= [./lexical-grammar.ebnf#StringTemplateMiddle]
 STRING_TEMPLATE_TAIL   ::= [./lexical-grammar.ebnf#StringTemplateTail]
-<<<<<<< HEAD
 NUMBER                 ::= [./lexical-grammar.ebnf#Number]
-=======
-NUMBER                 ::= [./lexical-grammar.ebnf#Number]
-IDENTIFIER             ::= [./lexical-grammar.ebnf#Identifier]
->>>>>>> 35468478
+IDENTIFIER             ::= [./lexical-grammar.ebnf#Identifier]