--- conflicted
+++ resolved
@@ -516,7 +516,7 @@
 	 */
 	protected _cooked: number|string;
 	constructor (start_char: Char, ...more_chars: Char[]) {
-		super(start_char, ...more_chars)
+		super('WORD', start_char, ...more_chars)
 		this._cooked = this.source
 	}
 	/**
@@ -557,7 +557,6 @@
 			buffer.push(lexer.c0)
 			lexer.advance()
 		}
-<<<<<<< HEAD
 		super(buffer[0], ...buffer.slice(1))
 		this.keyword_kind = ([...TokenWordStandard.KEYWORDS].find(
 			([_key, value]) => value.includes(this.source)
@@ -565,18 +564,6 @@
 	}
 	get isIdentifier(): boolean {
 		return this.keyword_kind === null
-=======
-		const source: string = buffer.map((char) => char.source).join('')
-		let kind = TokenWord.IDENTIFIER_TAG
-		TokenWord.KEYWORDS.forEach((value, key) => {
-			if (kind === TokenWord.IDENTIFIER_TAG && value.includes(source)) {
-				kind = KeywordKind[key]
-			}
-		})
-		super('WORD', buffer[0], ...buffer.slice(1))
-		this.is_identifier = kind === TokenWord.IDENTIFIER_TAG
-		this._cooked = this.source
->>>>>>> e3dd6433
 	}
 	/**
 	 * If this Token is an identifier, set the numeric value.
