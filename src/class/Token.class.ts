--- conflicted
+++ resolved
@@ -1,12 +1,7 @@
 import Util from './Util.class'
 import type Serializable from '../iface/Serializable.iface'
 import Char, {STX, ETX} from './Char.class'
-<<<<<<< HEAD
-import Lexer from './Lexer.class'
-=======
 import type Lexer from './Lexer.class'
-import type Screener from './Screener.class'
->>>>>>> 1c64b124
 
 import {
 	LexError02,
@@ -601,7 +596,7 @@
 		}
 		// add ending delim to token
 		buffer.push(lexer.c0)
-		lexer.advance(TokenWordUnicode.DELIM.length)
+		lexer.advance()
 		super(buffer[0], ...buffer.slice(1))
 	}
 	get isIdentifier(): boolean {
