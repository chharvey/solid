<<<<<<< HEAD
import Serializable from '../iface/Serializable.iface'
import Util from './Util.class'
=======
import Util from './Util.class'
import type Serializable from '../iface/Serializable.iface'
>>>>>>> a8d807c1
import Char, {STX, ETX} from './Char.class'
import Lexer from './Lexer.class'
import Screener from './Screener.class'

import {
	LexError02,
	LexError03,
	LexError04,
} from '../error/LexError.class'


export enum TemplatePosition {
	FULL,
	HEAD,
	MIDDLE,
	TAIL,
}

enum KeywordKind {
	STORAGE,
	MODIFIER,
}



/**
 * A Token object is the kind of thing that the Lexer returns.
 * It holds:
 * - the text of the token (self.cargo)
 * - the line number and column index where the token starts
 *
 * @see http://parsingintro.sourceforge.net/#contents_item_6.4
 */
export default abstract class Token implements Serializable {
	/** All the characters in this Token. */
	private _cargo: string;
	/** The index of the first character in source text. */
	readonly source_index: number;
	/** Zero-based line number of the first character (first line is line 0). */
	readonly line_index: number;
	/** Zero-based column number of the first character (first col is col 0). */
	readonly col_index: number;

	/**
	 * Construct a new Token object.
	 * @param tagname    - The name of the type of this Token.
	 * @param start_char - the starting character of this Token
	 * @param more_chars - additional characters to add upon construction
	 */
	constructor(readonly tagname: string, start_char: Char, ...more_chars: Char[]) {
		this._cargo       = [start_char, ...more_chars].map((char) => char.source).join('')
		this.source_index = start_char.source_index
		this.line_index   = start_char.line_index
		this.col_index    = start_char.col_index
	}

	/**
	 * Get the sum of this Token’s cargo.
	 * @returns all the source characters in this Token
	 */
	get source(): string {
		return this._cargo
	}

	/**
	 * Add to this Token’s cargo.
	 * @param chars - the characters to append
	 */
	add(...chars: Char[]): void {
		this._cargo += chars.map((char) => char.source).join('')
	}

	/**
	 * Return this Token’s cooked value.
	 * The cooked value is the computed or evaluated contents of this Token,
	 * to be sent to the parser and compiler.
	 * If this Token is not to be sent to the parser, then return `null`.
	 * @returns              the computed value of this token, or `null`
	 */
	abstract cook(): string|number|boolean|null;

	/**
	 * @implements Serializable
	 */
	serialize(): string {
		const cooked: string|number|boolean|null = this.cook()
		const attributes: Map<string, string|number|boolean|null> = new Map<string, string|number|boolean|null>()
		if (!(this instanceof TokenFilebound)) {
			attributes.set('line', this.line_index + 1)
			attributes.set('col' , this.col_index  + 1)
		}
		if (cooked !== null) {
			attributes.set('value', (typeof cooked === 'string') ? cooked
				.replace(/\&/g, '&amp;' )
				.replace(/\</g, '&lt;'  )
				.replace(/\>/g, '&gt;'  )
				.replace(/\'/g, '&apos;')
				.replace(/\"/g, '&quot;')
				.replace(/\\/g, '&#x5c;')
				.replace(/\t/g, '&#x09;')
				.replace(/\n/g, '&#x0a;')
				.replace(/\r/g, '&#x0d;')
				.replace(/\u0000/g, '&#x00;')
			: cooked.toString())
		}
		const contents: string = this.source
			.replace(STX, '\u2402') /* SYMBOL FOR START OF TEXT */
			.replace(ETX, '\u2403') /* SYMBOL FOR START OF TEXT */
		return `<${this.tagname} ${Util.stringifyAttributes(attributes)}>${contents}</${this.tagname}>`
	}
}



export class TokenFilebound extends Token {
	static readonly CHARS: readonly string[] = [STX, ETX]
	constructor (lexer: Lexer) {
		super('FILEBOUND', lexer.c0)
		lexer.advance()
	}
	cook(): boolean {
		return this.source === STX /* || !this.source === ETX */
	}
}
export class TokenWhitespace extends Token {
	static readonly CHARS: readonly string[] = [' ', '\t', '\n']
	constructor (lexer: Lexer) {
		const buffer: Char[] = [lexer.c0]
		lexer.advance()
		while (!lexer.isDone && Char.inc(TokenWhitespace.CHARS, lexer.c0)) {
			buffer.push(lexer.c0)
			lexer.advance()
		}
		super('WHITESPACE', buffer[0], ...buffer.slice(1))
	}
	cook(): null {
		return null // we do not want to send whitespace to the parser
	}
}
export abstract class TokenComment extends Token {
	constructor (start_char: Char, ...more_chars: Char[]) {
		super('COMMENT', start_char, ...more_chars)
	}
	/** @final */ cook(): null {
		return null // we do not want to send comments to the parser
	}
}
export class TokenCommentLine extends TokenComment {
	static readonly DELIM: '%' = '%'
	constructor (lexer: Lexer) {
		const buffer: Char[] = [lexer.c0]
		lexer.advance(TokenCommentLine.DELIM.length)
		while (!lexer.isDone && !Char.eq('\n', lexer.c0)) {
			if (Char.eq(ETX, lexer.c0)) {
				super(buffer[0], ...buffer.slice(1))
				throw new LexError02(this)
			}
			buffer.push(lexer.c0)
			lexer.advance()
		}
		// add '\n' to token
		buffer.push(lexer.c0)
		lexer.advance()
		super(buffer[0], ...buffer.slice(1))
	}
}
export class TokenCommentMulti extends TokenComment {
	static readonly DELIM_START : '{%' = '{%'
	static readonly DELIM_END   : '%}' = '%}'
	constructor (lexer: Lexer) {
		let comment_multiline_level: number /* bigint */ = 0
		const buffer: Char[] = [lexer.c0, lexer.c1 !]
		lexer.advance(TokenCommentMulti.DELIM_START.length)
		comment_multiline_level++;
		while (comment_multiline_level !== 0) {
			while (!lexer.isDone && !Char.eq(TokenCommentMulti.DELIM_END, lexer.c0, lexer.c1)) {
				if (Char.eq(ETX, lexer.c0)) {
					super(buffer[0], ...buffer.slice(1))
					throw new LexError02(this)
				}
				if (Char.eq(TokenCommentMulti.DELIM_START, lexer.c0, lexer.c1)) {
					buffer.push(lexer.c0, lexer.c1 !)
					lexer.advance(TokenCommentMulti.DELIM_START.length)
					comment_multiline_level++;
				} else {
					buffer.push(lexer.c0)
					lexer.advance()
				}
			}
			// add ending delim to token
			buffer.push(lexer.c0, lexer.c1 !)
			lexer.advance(TokenCommentMulti.DELIM_END.length)
			comment_multiline_level--;
		}
		super(buffer[0], ...buffer.slice(1))
	}
}
export class TokenCommentBlock extends TokenComment {
	static readonly DELIM_START : '%%%' = '%%%'
	static readonly DELIM_END   : '%%%' = '%%%'
	constructor (lexer: Lexer) {
		const buffer: Char[] = [lexer.c0, lexer.c1 !, lexer.c2 !, lexer.c3 !]
		lexer.advance((`${TokenCommentBlock.DELIM_START}\n`).length)
		let source: string = buffer.map((char) => char.source).join('')
		while (!lexer.isDone) {
			if (Char.eq(ETX, lexer.c0)) {
				super(buffer[0], ...buffer.slice(1))
				throw new LexError02(this)
			}
			if (
				!Char.eq(`${TokenCommentBlock.DELIM_END}\n`, lexer.c0, lexer.c1, lexer.c2, lexer.c3) ||
				source.slice(source.lastIndexOf('\n') + 1).trim() !== '' // the tail end of the token does not match `/\n(\s)*/` (a newline followed by whitespace)
			) {
				buffer.push(lexer.c0)
				source += lexer.c0.source
				lexer.advance()
			} else {
				break;
			}
		}
		// add ending delim to token
		buffer.push(lexer.c0, lexer.c1 !, lexer.c2 !)
		lexer.advance(TokenCommentBlock.DELIM_END.length)
		super(buffer[0], ...buffer.slice(1))
	}
}
export class TokenString extends Token {
	static readonly DELIM: '\'' = '\''
	static readonly ESCAPES: readonly string[] = [TokenString.DELIM, '\\', 's','t','n','r']
	/**
	 * Compute the string value of a `TokenString` token
	 * or any segment of such token.
	 * @param   text - the string to compute
	 * @returns        the string value of the argument, a sequence of Unicode code points
	 */
	private static sv(text: string): number[] {
		if (text.length === 0) return []
		if ('\\' === text[0]) { // possible escape or line continuation
			if (TokenString.ESCAPES.includes(text[1])) {
				/* an escaped character literal */
				return [
					new Map<string, number>([
						[TokenString.DELIM, TokenString.DELIM.codePointAt(0) !],
						['\\' , 0x5c],
						['s'  , 0x20],
						['t'  , 0x09],
						['n'  , 0x0a],
						['r'  , 0x0d],
					]).get(text[1]) !,
					...TokenString.sv(text.slice(2)),
				]

			} else if ('u{' === `${text[1]}${text[2]}`) {
				/* an escape sequence */
				const sequence: RegExpMatchArray = text.match(/\\u{[0-9a-f_]*}/) !
				return [
					...Util.utf16Encoding(TokenNumber.mv(sequence[0].slice(3, -1) || '0', 16)),
					...TokenString.sv(text.slice(sequence[0].length)),
				]

			} else if ('\n' === text[1]) {
				/* a line continuation (LF) */
				return [0x20, ...TokenString.sv(text.slice(2))]

			} else {
				/* a backslash escapes the following character */
				return [
					...Util.utf16Encoding(text.codePointAt(1) !),
					...TokenString.sv(text.slice(2)),
				]
			}
		} else return [
			...Util.utf16Encoding(text.codePointAt(0) !),
			...TokenString.sv(text.slice(1)),
		]
	}
	constructor (lexer: Lexer) {
		const buffer: Char[] = [lexer.c0]
		lexer.advance()
		while (!lexer.isDone && !Char.eq(TokenString.DELIM, lexer.c0)) {
			if (Char.eq(ETX, lexer.c0)) {
				super('STRING', buffer[0], ...buffer.slice(1))
				throw new LexError02(this)
			}
			if (Char.eq('\\', lexer.c0)) { // possible escape or line continuation
				if (Char.inc(TokenString.ESCAPES, lexer.c1)) {
					/* an escaped character literal */
					buffer.push(lexer.c0, lexer.c1 !)
					lexer.advance(2)

				} else if (Char.eq('u{', lexer.c1, lexer.c2)) {
					/* an escape sequence */
					const digits: readonly string[] = TokenNumber.DIGITS.get(16) !
					let cargo: string = `${lexer.c0.source}${lexer.c1 !.source}${lexer.c2 !.source}`
					buffer.push(lexer.c0, lexer.c1 !, lexer.c2 !)
					lexer.advance(3)
					if (Char.inc(digits, lexer.c0)) {
						cargo += lexer.c0.source
						buffer.push(lexer.c0)
						lexer.advance()
						while(!lexer.isDone && Char.inc([...digits, TokenNumber.SEPARATOR], lexer.c0)) {
							if (Char.inc(digits, lexer.c0)) {
								cargo += lexer.c0.source
								buffer.push(lexer.c0)
								lexer.advance()
							} else if (Char.eq(TokenNumber.SEPARATOR, lexer.c0)) {
								if (Char.inc(digits, lexer.c1)) {
									cargo += `${lexer.c0.source}${lexer.c1 !.source}`
									buffer.push(lexer.c0, lexer.c1 !)
									lexer.advance(2)
								} else {
									throw new LexError04(Char.eq(TokenNumber.SEPARATOR, lexer.c1) ? lexer.c1 ! : lexer.c0)
								}
							}
						}
					}
					// add ending escape delim
					if (Char.eq('}', lexer.c0)) {
						buffer.push(lexer.c0)
						lexer.advance()
					} else {
						throw new LexError03(cargo, lexer.c0.line_index, lexer.c0.col_index)
					}

				} else if (Char.eq('\n', lexer.c1)) {
					/* a line continuation (LF) */
					buffer.push(lexer.c0, lexer.c1 !)
					lexer.advance(2)

				} else {
					/* a backslash escapes the following character */
					buffer.push(lexer.c0)
					lexer.advance()
				}
			} else {
				buffer.push(lexer.c0)
				lexer.advance()
			}
		}
		// add ending delim to token
		buffer.push(lexer.c0)
		lexer.advance(TokenString.DELIM.length)
		super('STRING', buffer[0], ...buffer.slice(1))
	}
	cook(): string {
		return String.fromCodePoint(...TokenString.sv(
			this.source.slice(1, -1) // cut off the string delimiters
		))
	}
}
export class TokenTemplate extends Token {
	static readonly DELIM              : '\'\'\'' = '\'\'\''
	static readonly DELIM_INTERP_START : '{{' = '{{'
	static readonly DELIM_INTERP_END   : '}}' = '}}'
	/**
	 * Compute the template value of a `TokenTemplate` token
	 * or any segment of such token.
	 * @param   text - the string to compute
	 * @returns        the template value of the argument, a sequence of Unicode code points
	 */
	private static tv(text: string): number[] {
		if (text.length === 0) return []
		return [
			...Util.utf16Encoding(text.codePointAt(0) !),
			...TokenTemplate.tv(text.slice(1)),
		]
	}
	private readonly delim_start: typeof TokenTemplate.DELIM | typeof TokenTemplate.DELIM_INTERP_END  ;
	private readonly delim_end  : typeof TokenTemplate.DELIM | typeof TokenTemplate.DELIM_INTERP_START;
	readonly position: TemplatePosition;
	constructor (lexer: Lexer, delim_start: typeof TokenTemplate.DELIM | typeof TokenTemplate.DELIM_INTERP_END) {
		let delim_end: typeof TokenTemplate.DELIM | typeof TokenTemplate.DELIM_INTERP_START;
		const positions: Set<TemplatePosition> = new Set<TemplatePosition>()
		const buffer: Char[] = []
		if (delim_start === TokenTemplate.DELIM) {
			positions.add(TemplatePosition.FULL).add(TemplatePosition.HEAD)
			buffer.push(lexer.c0, lexer.c1 !, lexer.c2 !)
			lexer.advance(TokenTemplate.DELIM.length)
		} else { // delim_start === TokenTemplate.DELIM_INTERP_END
			positions.add(TemplatePosition.MIDDLE).add(TemplatePosition.TAIL)
			buffer.push(lexer.c0, lexer.c1 !)
			lexer.advance(TokenTemplate.DELIM_INTERP_END.length)
		}
		while (!lexer.isDone) {
			if (Char.eq(ETX, lexer.c0)) {
				super('TEMPLATE', buffer[0], ...buffer.slice(1))
				throw new LexError02(this)
			}
			if (Char.eq(TokenTemplate.DELIM, lexer.c0, lexer.c1, lexer.c2)) {
				/* end string template full/tail */
				delim_end = TokenTemplate.DELIM
				positions.delete(TemplatePosition.HEAD)
				positions.delete(TemplatePosition.MIDDLE)
				// add ending delim to token
				buffer.push(lexer.c0, lexer.c1 !, lexer.c2 !)
				lexer.advance(TokenTemplate.DELIM.length)
				break;

			} else if (Char.eq(TokenTemplate.DELIM_INTERP_START, lexer.c0, lexer.c1)) {
				/* end string template head/middle */
				delim_end = TokenTemplate.DELIM_INTERP_START
				positions.delete(TemplatePosition.FULL)
				positions.delete(TemplatePosition.TAIL)
				// add start interpolation delim to token
				buffer.push(lexer.c0, lexer.c1 !)
				lexer.advance(TokenTemplate.DELIM_INTERP_START.length)
				break;

			} else {
				buffer.push(lexer.c0)
				lexer.advance()
			}
		}
		super('TEMPLATE', buffer[0], ...buffer.slice(1))
		this.delim_start = delim_start
		this.delim_end   = delim_end !
		this.position = [...positions][0]
	}
	cook(): string {
		return String.fromCodePoint(...TokenTemplate.tv(
			this.source.slice(this.delim_start.length, -this.delim_end.length) // cut off the template delimiters
		))
	}
}
export class TokenNumber extends Token {
	static readonly RADIX_DEFAULT: number = 10
	static readonly SEPARATOR: string = '_'
	static readonly BASES: ReadonlyMap<string, number> = new Map<string, number>([
		['b',  2],
		['q',  4],
		['o',  8],
		['d', 10],
		['x', 16],
		['z', 36],
	])
	static readonly DIGITS: ReadonlyMap<number, readonly string[]> = new Map<number, readonly string[]>([
		[ 2, '0 1'                                                                     .split(' ')],
		[ 4, '0 1 2 3'                                                                 .split(' ')],
		[ 8, '0 1 2 3 4 5 6 7'                                                         .split(' ')],
		[10, '0 1 2 3 4 5 6 7 8 9'                                                     .split(' ')],
		[16, '0 1 2 3 4 5 6 7 8 9 a b c d e f'                                         .split(' ')],
		[36, '0 1 2 3 4 5 6 7 8 9 a b c d e f g h i j k l m n o p q r s t u v w x y z' .split(' ')],
	])
	static readonly PREFIXES: readonly string[] = '+ -'.split(' ')
	/**
	 * Compute the mathematical value of a `TokenNumber` token.
	 * @param   text  - the string to compute
	 * @param   radix - the base in which to compute
	 * @returns         the mathematical value of the string in the given base
	 */
	static mv(text: string, radix = 10): number {
		if (text[text.length-1] === TokenNumber.SEPARATOR) {
			text = text.slice(0, -1)
		}
		if (text.length === 0) throw new Error('Cannot compute mathematical value of empty string.')
		if (text.length === 1) {
			const digitvalue: number = parseInt(text, radix)
			if (Number.isNaN(digitvalue)) throw new Error(`Invalid number format: \`${text}\``)
			return digitvalue
		}
		return radix * TokenNumber.mv(text.slice(0, -1), radix) + TokenNumber.mv(text[text.length-1], radix)
	}
	private readonly radix: number;
	constructor (lexer: Lexer, has_prefix: boolean, radix: number|null = null) {
		const r: number = radix || TokenNumber.RADIX_DEFAULT // do not use RADIX_DEFAULT as the default parameter because of the if-else below
		const digits: readonly string[] = TokenNumber.DIGITS.get(r) !
		const buffer: Char[] = []
		if (has_prefix) { // prefixed with leading "+" or "-"
			buffer.push(lexer.c0)
			lexer.advance()
		}
		if (typeof radix === 'number') { // an explicit base
			if (!Char.inc(digits, lexer.c2)) {
				throw new LexError03(`${lexer.c0.source}${lexer.c1 !.source}`, lexer.c0.line_index, lexer.c0.col_index)
			}
			buffer.push(lexer.c0, lexer.c1 !, lexer.c2 !)
			lexer.advance(3)
		} else { // implicit default base
			buffer.push(lexer.c0)
			lexer.advance()
		}
		while (!lexer.isDone && Char.inc([...digits, TokenNumber.SEPARATOR], lexer.c0)) {
			if (Char.inc(digits, lexer.c0)) {
				buffer.push(lexer.c0)
				lexer.advance()
			} else if (Char.eq(TokenNumber.SEPARATOR, lexer.c0)) {
				if (Char.inc(digits, lexer.c1)) {
					buffer.push(lexer.c0, lexer.c1 !)
					lexer.advance(2)
				} else {
					throw new LexError04(Char.eq(TokenNumber.SEPARATOR, lexer.c1) ? lexer.c1 ! : lexer.c0)
				}
			}
		}
		super('NUMBER', buffer[0], ...buffer.slice(1))
		this.radix = r
	}
	cook(): number {
		let text = this.source
		const multiplier = new Map<string, number>([
			['+',  1],
			['-', -1],
		]).get(text[0]) || null
		if (multiplier !== null) text = text.slice(1) // cut off prefix, if any
		if (text[0]    === '\\') text = text.slice(2) // cut off radix , if any
		return (multiplier || 1) * TokenNumber.mv(text, this.radix)
	}
}
export class TokenWord extends Token {
	private static readonly IDENTIFIER_TAG: string = 'IDENTIFIER'
	static readonly CHAR_START: RegExp = /^[A-Za-z_]$/
	static readonly CHAR_REST : RegExp = /^[A-Za-z0-9_]$/
	static readonly KEYWORDS: ReadonlyMap<KeywordKind, readonly string[]> = new Map<KeywordKind, readonly string[]>(([
		[KeywordKind.STORAGE, [
			'let',
		]],
		[KeywordKind.MODIFIER, [
			'unfixed',
		]],
	]))
	/** Is this Token an identifier? */
	readonly is_identifier: boolean;
	/**
	 * The cooked value of this Token.
	 * If the token is a keyword, the cooked value is its contents.
	 * If the token is an identifier, the cooked value is set by a {@link Screener},
	 * which indexes unique identifier tokens.
	 */
	private _cooked: number/* bigint */|string;
	constructor (lexer: Lexer) {
		const buffer: Char[] = [lexer.c0]
		lexer.advance()
		while (!lexer.isDone && TokenWord.CHAR_REST.test(lexer.c0.source)) {
			buffer.push(lexer.c0)
			lexer.advance()
		}
		const source: string = buffer.map((char) => char.source).join('')
		let kind = TokenWord.IDENTIFIER_TAG
		TokenWord.KEYWORDS.forEach((value, key) => {
			if (kind === TokenWord.IDENTIFIER_TAG && value.includes(source)) {
				kind = KeywordKind[key]
			}
		})
		super('WORD', buffer[0], ...buffer.slice(1))
		this.is_identifier = kind === TokenWord.IDENTIFIER_TAG
		this._cooked = this.source
	}
	/**
	 * Use a Screener to set the value of this Token.
	 * If this token is an identifier, get the index of this token’s contents
	 * in the given screener’s list of unique identifier tokens.
	 * Else if this token is a keyword, do nothing.
	 * @param   screener the Screener whose indexed identifiers to search
	 */
	setValue(screener: Screener) {
		if (this.is_identifier) {
			this._cooked = screener.identifiers.indexOf(this.source)
		}
	}
	cook(): number/* bigint */|string {
		return this._cooked
	}
}
export class TokenPunctuator extends Token {
	static readonly CHARS_1: readonly string[] = '; = + - * / ^ ( )'.split(' ')
	static readonly CHARS_2: readonly string[] = ''.split(' ')
	static readonly CHARS_3: readonly string[] = ''.split(' ')
	constructor (lexer: Lexer, count: 1|2|3 = 1) {
		const buffer: Char[] = [lexer.c0]
		if (count >= 3) {
			buffer.push(lexer.c1 !, lexer.c2 !)
		} else if (count >= 2) {
			buffer.push(lexer.c1 !)
		}
		lexer.advance(count)
		super('PUNCTUATOR', buffer[0], ...buffer.slice(1))
	}
	cook(): string {
		return this.source
	}
}<|MERGE_RESOLUTION|>--- conflicted
+++ resolved
@@ -1,13 +1,8 @@
-<<<<<<< HEAD
-import Serializable from '../iface/Serializable.iface'
-import Util from './Util.class'
-=======
 import Util from './Util.class'
 import type Serializable from '../iface/Serializable.iface'
->>>>>>> a8d807c1
 import Char, {STX, ETX} from './Char.class'
-import Lexer from './Lexer.class'
-import Screener from './Screener.class'
+import type Lexer from './Lexer.class'
+import type Screener from './Screener.class'
 
 import {
 	LexError02,
