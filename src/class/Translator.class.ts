--- conflicted
+++ resolved
@@ -1,18 +1,9 @@
 import Serializable from '../iface/Serializable.iface'
 import {STX, ETX} from './Scanner.class'
-<<<<<<< HEAD
-import Lexer, {
-	Token,
+import Lexer from './Lexer.class'
+import Token, {
 	TokenStringLiteral,
 	TokenStringTemplate,
-=======
-import Lexer from './Lexer.class'
-import Token, {
-	TokenFilebound,
-	TokenWhitespace,
-	TokenComment,
-	TokenString,
->>>>>>> 1678ec01
 	TokenNumber,
 	TokenWord,
 } from './Token.class'
@@ -333,61 +324,10 @@
 	 * Whitespace and comment tokens are filtered out.
 	 * @returns the next token, with modified contents
 	 */
-<<<<<<< HEAD
 	* generate(): Iterator<ParseLeaf> {
 		while (!this.iterator_result_token.done) {
 			const cooked: ParseLeaf|null = (this.t0 instanceof TokenWord) ? this.t0.cook(this.idcount++) : this.t0.cook()
 			if (cooked) yield cooked
-=======
-	* generate(): Iterator<Token> {
-		while (!this.iterator_result_token.done) {
-			if (this.t0 instanceof TokenFilebound) {
-				this.t0.value = new Map<string, boolean>([
-					[STX, true ],
-					[ETX, false],
-				]).get(this.t0.cargo) !
-				yield this.t0
-			} else if (this.t0 instanceof TokenWhitespace) {
-				// we do not want to send whitespace to the parser
-			} else if (this.t0 instanceof TokenComment) {
-				// we do not want to send comments to the parser
-			} else if (this.t0 instanceof TokenString) {
-				this.t0.value = this.t0.cargo // here is where we perform character escapes
-				yield this.t0
-			} else if (this.t0 instanceof TokenNumber) {
-				/**
-				 * Compute the mathematical value of a `TokenNumber` token.
-				 * ```
-				 * MV(DigitSequenceDec ::= DigitSequenceDec [0-9])
-				 * 	is 10 * MV(DigitSequenceDec) + MV([0-9])
-				 * MV(DigitSequenceDec ::= 0) is 0
-				 * MV(DigitSequenceDec ::= 1) is 1
-				 * MV(DigitSequenceDec ::= 2) is 2
-				 * MV(DigitSequenceDec ::= 3) is 3
-				 * MV(DigitSequenceDec ::= 4) is 4
-				 * MV(DigitSequenceDec ::= 5) is 5
-				 * MV(DigitSequenceDec ::= 6) is 6
-				 * MV(DigitSequenceDec ::= 7) is 7
-				 * MV(DigitSequenceDec ::= 8) is 8
-				 * MV(DigitSequenceDec ::= 9) is 9
-				 * ```
-				 * @param   cargo the string to compute
-				 * @returns the mathematical value of the string
-				 */
-				const mv_dec = (cargo: string): number => { // base 10 // TODO let `base` be an instance field of `TokenNumber`
-					if (cargo.length === 0) throw new Error('Cannot compute mathematical value of empty string.')
-					return (cargo.length === 1) ? parseInt(cargo)
-						: 10 * mv_dec(cargo.slice(0, -1)) + mv_dec(cargo[cargo.length-1])
-				}
-				this.t0.value = mv_dec(this.t0.cargo)
-				yield this.t0
-			} else if (this.t0 instanceof TokenWord) {
-				this.t0.id = this.idcount++;
-				yield this.t0
-			} else {
-				yield this.t0
-			}
->>>>>>> 1678ec01
 			this.iterator_result_token = this.lexer.next()
 			this.t0 = this.iterator_result_token.value
 		}
