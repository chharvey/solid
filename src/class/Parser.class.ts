import Token from './Token.class'
import Translator from './Translator.class'
import ParseNode from './ParseNode.class'
import Terminal from './Terminal.class'
import Grammar, {
	GrammarSymbol,
	Rule,
	Configuration,
} from './Grammar.class'


type State = ReadonlySet<Configuration>



/**
 * An LR(1), shift-reduce Parser.
 * @see http://www2.lawrence.edu/fast/GREGGJ/CMSC515/parsing/LR_parsing.html
 */
export default class Parser {
	/** Working stack of tokens, nodes, and configuration states. */
	private readonly stack: [Token|ParseNode, State][] = []
	/** Lookahead into the input stream. */
	private lookahead: Token|null = null;

	/**
	 * Construct a new Parser object.
	 * @param   grammar - the grammar of the language to parse
	 */
	constructor(
		private readonly grammar: Grammar,
	) {
	}

	/**
	 * Shift the parser, moving the lookahead token onto the stack.
	 * @param   curr_state            - the current configuration state
	 * @param   translator            - the translator returning tokens for each iteration
	 * @param   iterator_result_token - the result of the translator iterator
	 * @returns                         a new `iterator_result_token`, for the next lookahead token, and whether the shift was successful
	 */
	private shift(curr_state: State, translator: Iterator<Token, void>, iterator_result_token: IteratorResult<Token, void>): [IteratorResult<Token, void>, boolean] {
		const next_state: Set<Configuration> = new Set<Configuration>([...curr_state].filter((config) => {
			const next_symbol: GrammarSymbol|null = config.after[0] || null
			return (typeof next_symbol === 'string') ?
				this.lookahead !.source === next_symbol
			: (next_symbol instanceof Terminal) ?
				next_symbol.match(this.lookahead !)
			: false
		}).map((config) => config.advance()))
		let shifted: boolean = false
		if (next_state.size > 0) {
			this.stack.push([this.lookahead !, this.grammar.closure(next_state)])
			iterator_result_token = translator.next()
			this.lookahead = iterator_result_token.value as Token
			shifted = true
		}
		return [iterator_result_token, shifted]
	}

	/**
	 * Reduce the parser, taking a number of tokens/nodes on the stack and replacing them with a node.
	 * @param   curr_state - the current configuration state
	 * @returns              whether the rduce was successful
	 */
	private reduce(curr_state: State): true {
		const dones: Configuration[] = [...curr_state].filter((config) => config.done)
		if (dones.length) {
			const reductions: Configuration[] = dones.filter((config) =>
<<<<<<< HEAD
				this.lookahead ? config.hasLookahead(this.lookahead) : config.lookaheads.size === 0
=======
				this.lookahead ? config.lookaheads.has(this.lookahead.source) : config.lookaheads.size === 0
>>>>>>> 6225ee65
			)
			if (reductions.length === 1) {
				const rule: Rule = reductions[0].rule
				const children: (Token|ParseNode)[] = rule.symbols.map(() => this.stack.pop() ![0]).reverse()
				const node: ParseNode = ParseNode.from(rule, children)
				const next_state: Set<Configuration> = new Set<Configuration>((this.stack.length) ?
					[...this.stack[this.stack.length-1][1]]
						.filter((config) => config.after[0] === rule.production)
						.map((config) => config.advance())
				: [])
				this.stack.push([node, this.grammar.closure(next_state)])
				if (next_state.size < 0 && rule.production.displayName !== 'File') { // TODO change to 'Goal' on v0.2
					throw new Error('no next configuration found')
				}
				return true
			} else if (reductions.length) {
				throw new Error(`Reduce-Reduce Conflict:\n${reductions.map((r) => r.toString())}`)
			}
		}
		throw new Error(`Unexpected token: ${this.lookahead !.serialize()}`)
	}

	/**
	 * Main parsing function.
	 * @param   source the source text
	 * @returns        a token representing the grammar’s goal symbol
	 */
	parse(source: string): ParseNode {
		/** The translator returning tokens for each iteration. */
		const translator: Iterator<Token, void> = new Translator(source).generate()
		/** The result of the translator iterator. */
		let iterator_result_token: IteratorResult<Token, void> = translator.next()

		this.lookahead = iterator_result_token.value as Token
		while (!iterator_result_token.done) {
			const curr_state = this.stack.length ? this.stack[this.stack.length-1][1] : this.grammar.closure()

			const shift_result: [IteratorResult<Token, void>, boolean] = this.shift(curr_state, translator, iterator_result_token)
			iterator_result_token = shift_result[0]
			const shifted: boolean = shift_result[1]
			if (shifted) {
				continue;
			}

			const reduced: true = this.reduce(curr_state)
			if (reduced) {
				continue;
			}

			throw new Error('I neither shifted nor reduced; there must be a syntax error.')
		}
		const final_state: State = this.stack[this.stack.length-1][1]
		if ([...final_state][0].rule.production.equals(this.grammar.productions[0])) {
			this.reduce(final_state)
		}
		if (this.stack.length < 1) throw new Error('Somehow, the stack was emptied. It should have 1 final element, a top-level rule.')
		if (this.stack.length > 1) throw new Error('There is still unfinished business: The Stack should have only 1 element left.')
		return this.stack[0][0] as ParseNode
	}
}<|MERGE_RESOLUTION|>--- conflicted
+++ resolved
@@ -67,11 +67,7 @@
 		const dones: Configuration[] = [...curr_state].filter((config) => config.done)
 		if (dones.length) {
 			const reductions: Configuration[] = dones.filter((config) =>
-<<<<<<< HEAD
 				this.lookahead ? config.hasLookahead(this.lookahead) : config.lookaheads.size === 0
-=======
-				this.lookahead ? config.lookaheads.has(this.lookahead.source) : config.lookaheads.size === 0
->>>>>>> 6225ee65
 			)
 			if (reductions.length === 1) {
 				const rule: Rule = reductions[0].rule
