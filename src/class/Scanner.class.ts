import Char, {SOT, EOT} from './Char.class'



/**
 * A Scanner object reads through the source text and returns one character at a time.
 * @see http://parsingintro.sourceforge.net/#contents_item_4.2
 */
export default class Scanner {
	/**
	 * Construct a new Scanner object.
	 * @param   source_text - the entire source text
	 */
	constructor(
		readonly source_text: string,
	) {
<<<<<<< HEAD
		this.source_text = `${STX}\n${this.source_text.replace(/\r\n|\r/g, '\n')}${ETX}`
=======
		this.source_text = `${ SOT }\n${ this.source_text.replace(/\r\n|\r/g, '\n') }\n${ EOT }`
>>>>>>> 8b65dd88
	}

	/**
	 * Return the next character in source text.
	 * @returns the next character in source text
	 */
	* generate(): IterableIterator<Char> {
		for (let source_index: number = 0; source_index < this.source_text.length; source_index++) {
			yield new Char(this, source_index)
		}
	}
}<|MERGE_RESOLUTION|>--- conflicted
+++ resolved
@@ -1,4 +1,7 @@
-import Char, {SOT, EOT} from './Char.class'
+import Char, {
+	SOT,
+	EOT,
+} from './Char.class'
 
 
 
@@ -14,11 +17,7 @@
 	constructor(
 		readonly source_text: string,
 	) {
-<<<<<<< HEAD
-		this.source_text = `${STX}\n${this.source_text.replace(/\r\n|\r/g, '\n')}${ETX}`
-=======
 		this.source_text = `${ SOT }\n${ this.source_text.replace(/\r\n|\r/g, '\n') }\n${ EOT }`
->>>>>>> 8b65dd88
 	}
 
 	/**
