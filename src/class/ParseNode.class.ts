import Util from './Util.class'
import type Serializable from '../iface/Serializable.iface'
import {STX, ETX} from './Char.class'
<<<<<<< HEAD
import Token, {
	TokenString,
	TokenTemplate,
	TokenNumber,
	TokenWord,
=======
import type Token from './Token.class'
import type {
	TokenFilebound,
	TokenNumber,
	TokenPunctuator,
>>>>>>> 283896e9
} from './Token.class'
import SemanticNode, {
	SemanticNodeNull,
	SemanticNodeGoal,
	SemanticNodeStatementList,
	SemanticNodeStatement,
	SemanticNodeDeclaration,
	SemanticNodeAssignment,
	SemanticNodeAssignee,
	SemanticNodeAssigned,
	SemanticNodeExpression,
	SemanticNodeTemplate,
	SemanticNodeIdentifier,
	SemanticNodeConstant,
} from './SemanticNode.class'
import type {Rule} from './Grammar.class'
import Production, {
	ProductionGoal,
	ProductionStatement,
	ProductionDeclarationVariable,
	ProductionStatementAssignment,
	ProductionExpression,
	ProductionExpressionAdditive,
	ProductionExpressionMultiplicative,
	ProductionExpressionExponential,
	ProductionExpressionUnarySymbol,
	ProductionExpressionUnit,
	ProductionStringTemplate,
	ProductionPrimitiveLiteral,
} from './Production.class'



/**
 * A ParseNode is a node in a parse tree for a given input stream.
 * It holds:
 * - the group of child inputs ({@link Token}s and/or other ParseNodes)
 * - the line number and column index where the text code of the node starts
 *
 * @see http://parsingintro.sourceforge.net/#contents_item_8.2
 */
export default class ParseNode implements Serializable {
	/**
	 * Construct a speific subtype of ParseNode depending on which production the rule belongs to.
	 *
	 * @param rule     - The Rule used to create this ParseNode.
	 * @param children - The set of child inputs that creates this ParseNode.
	 * @returns          a new ParseNode object
	 */
	static from(rule: Rule, children: readonly (Token|ParseNode)[]): ParseNode {
		return new ([...new Map<Production, typeof ParseNode>([
			[ProductionGoal                     .instance, ParseNodeGoal               ],
			[ProductionGoal.__0__List           .instance, ParseNodeStatementList      ],
			[ProductionStatement                .instance, ParseNodeStatement          ],
			[ProductionDeclarationVariable      .instance, ParseNodeDeclarationVariable],
			[ProductionStatementAssignment      .instance, ParseNodeStatementAssignment],
			[ProductionExpression               .instance, ParseNodeExpression         ],
			[ProductionExpressionAdditive       .instance, ParseNodeExpressionBinary   ],
			[ProductionExpressionMultiplicative .instance, ParseNodeExpressionBinary   ],
			[ProductionExpressionExponential    .instance, ParseNodeExpressionBinary   ],
			[ProductionExpressionUnarySymbol    .instance, ParseNodeExpressionUnary    ],
			[ProductionExpressionUnit           .instance, ParseNodeExpressionUnit     ],
			[ProductionStringTemplate           .instance, ParseNodeStringTemplate     ],
			[ProductionStringTemplate.__0__List .instance, ParseNodeStringTemplate     ],
			[ProductionPrimitiveLiteral         .instance, ParseNodePrimitiveLiteral   ],
		])].find(([key]) => rule.production.equals(key)) || [null, ParseNode])[1](rule, children)
	}


	/** The name of the type of this ParseNode. */
	readonly tagname: string;
	/** The concatenation of the source text of all children. */
	readonly source: string;
	/** The index of the first token in source text. */
	readonly source_index: number;
	/** Zero-based line number of the first token (first line is line 0). */
	readonly line_index: number;
	/** Zero-based column number of the first token (first col is col 0). */
	readonly col_index: number;

	/**
	 * Construct a new ParseNode object.
	 *
	 * @param rule     - The Rule used to create this ParseNode.
	 * @param children - The set of child inputs that creates this ParseNode.
	 */
	protected constructor(
		readonly rule: Rule,
		protected readonly children: readonly (Token|ParseNode)[],
	) {
		this.tagname      = this.rule.production.displayName
		this.source       = this.children.map((child) => child.source).join(' ')
		this.source_index = this.children[0].source_index
		this.line_index   = this.children[0].line_index
		this.col_index    = this.children[0].col_index
	}

	/**
	 * Return a Semantic Node, a node of the Semantic Tree or “decorated/abstract syntax tree”.
	 * @returns a semantic node containing this parse node’s semantics
	 */
	decorate(): SemanticNode {
		return new SemanticNode(this, {'syntactic-name': this.tagname}, this.children.map((c) =>
			(c instanceof ParseNode) ? c.decorate() : new SemanticNode(c, {'syntactic-name': c.tagname})
		))
	}

	/**
	 * @implements Serializable
	 */
	serialize(): string {
		const attributes: Map<string, string> = new Map<string, string>()
		if (!(this instanceof ParseNodeGoal)) {
			attributes.set('line', `${this.line_index + 1}`)
			attributes.set('col' , `${this.col_index  + 1}`)
		}
		attributes.set('source', this.source
			.replace(/\&/g, '&amp;' )
			.replace(/\</g, '&lt;'  )
			.replace(/\>/g, '&gt;'  )
			.replace(/\'/g, '&apos;')
			.replace(/\"/g, '&quot;')
			.replace(/\\/g, '&#x5c;')
			.replace(/\t/g, '&#x09;')
			.replace(/\n/g, '&#x0a;')
			.replace(/\r/g, '&#x0d;')
			.replace(/\u0000/g, '&#x00;')
			.replace(STX, '\u2402') /* SYMBOL FOR START OF TEXT */
			.replace(ETX, '\u2403') /* SYMBOL FOR START OF TEXT */
		)
		const contents: string = this.children.map((child) => child.serialize()).join('')
		return `<${this.tagname} ${Util.stringifyAttributes(attributes)}>${contents}</${this.tagname}>`
	}
}



class ParseNodeGoal extends ParseNode {
<<<<<<< HEAD
	declare children: [Token, Token] | [Token, ParseNodeStatementList, Token];
	decorate(): SemanticNode {
=======
	declare children:
		readonly [TokenFilebound,                      TokenFilebound] |
		readonly [TokenFilebound, ParseNodeExpression, TokenFilebound];
	decorate(): SemanticNodeNull|SemanticNodeGoal {
>>>>>>> 283896e9
		return (this.children.length === 2) ?
			new SemanticNodeNull(this)
		:
			new SemanticNodeGoal(this, [
				this.children[1].decorate()
			])
	}
}
class ParseNodeStatementList extends ParseNode {
	declare children: [ParseNodeStatement] | [ParseNodeStatementList, ParseNodeStatement];
	decorate(): SemanticNodeStatementList {
		return new SemanticNodeStatementList(this, this.children.length === 1 ?
			[this.children[0].decorate()]
		: [
			...this.children[0].decorate().children,
			this.children[1].decorate()
		])
	}
}
class ParseNodeStatement extends ParseNode {
	declare children:
		[ParseNodeDeclarationVariable] |
		[ParseNodeStatementAssignment] |
		[ParseNodeExpression, Token]   |
		[Token];
	decorate(): SemanticNode {
		return (this.children.length === 1 && this.children[0] instanceof ParseNode) ?
			this.children[0].decorate() :
			new SemanticNodeStatement(this, 'expression', (this.children.length === 2) ? [
				this.children[0].decorate(),
			] : [])
	}
}
class ParseNodeDeclarationVariable extends ParseNode {
	declare children:
		[TokenWord, TokenWord, Token, ParseNodeExpression, Token] |
		[TokenWord, TokenWord, TokenWord, Token, ParseNodeExpression, Token];
	decorate(): SemanticNodeDeclaration {
		const is_unfixed: boolean             = this.children[1].source === 'unfixed'
		const identifier: TokenWord           = this.children[is_unfixed ? 2 : 1] as TokenWord
		const expression: ParseNodeExpression = this.children[is_unfixed ? 4 : 3] as ParseNodeExpression
		return new SemanticNodeDeclaration(this, 'variable', is_unfixed, [
			new SemanticNodeAssignee(identifier, [
				new SemanticNodeIdentifier(identifier, identifier.cook()),
			]),
			new SemanticNodeAssigned(expression, [
				expression.decorate(),
			]),
		])
	}
}
class ParseNodeStatementAssignment extends ParseNode {
	declare children: [TokenWord, Token, ParseNodeExpression, Token];
	decorate(): SemanticNodeAssignment {
		const identifier: TokenWord           = this.children[0]
		const expression: ParseNodeExpression = this.children[2]
		return new SemanticNodeAssignment(this, [
			new SemanticNodeAssignee(identifier, [
				new SemanticNodeIdentifier(identifier, identifier.cook()),
			]),
			new SemanticNodeAssigned(expression, [
				expression.decorate(),
			]),
		])
	}
}
class ParseNodeExpression extends ParseNode {
	declare children:
		readonly [ParseNodeExpressionBinary];
	decorate(): SemanticNodeConstant|SemanticNodeExpression {
		return this.children[0].decorate()
	}
}
class ParseNodeExpressionBinary extends ParseNode {
	declare children:
		readonly [ParseNodeExpressionUnary|ParseNodeExpressionBinary] |
		readonly [ParseNodeExpressionUnary|ParseNodeExpressionBinary, TokenPunctuator, ParseNodeExpressionBinary];
	decorate(): SemanticNodeConstant|SemanticNodeExpression {
		return (this.children.length === 1) ?
			this.children[0].decorate()
		:
			(this.children[1].source === '-') ? // `a - b` is syntax sugar for `a + -(b)`
				new SemanticNodeExpression(this, '+', [
					this.children[0].decorate(),
					new SemanticNodeExpression(this.children[2], '-', [
						this.children[2].decorate(),
					]),
				])
			:
				new SemanticNodeExpression(this, this.children[1].source, [
					this.children[0].decorate(),
					this.children[2].decorate(),
				])
	}
}
class ParseNodeExpressionUnary extends ParseNode {
	declare children:
		readonly [ParseNodeExpressionUnit] |
		readonly [TokenPunctuator, ParseNodeExpressionUnary];
	decorate(): SemanticNodeConstant|SemanticNodeExpression {
		return (this.children.length === 1) ?
			this.children[0].decorate()
		:
			new SemanticNodeExpression(this, this.children[0].source, [
				this.children[1].decorate(),
			])
	}
}
<<<<<<< HEAD
class ParseNodeExpressionUnit extends ParseNode {
	declare children:
		[TokenWord] |
		[ParseNodePrimitiveLiteral] |
		[ParseNodeStringTemplate] |
		[Token, ParseNodeExpression, Token];
	decorate(): SemanticNode {
=======
export class ParseNodeExpressionUnit extends ParseNode {
	declare children:
		readonly [TokenNumber] |
		readonly [TokenPunctuator, ParseNodeExpression, TokenPunctuator];
	decorate(): SemanticNodeConstant|SemanticNodeExpression {
>>>>>>> 283896e9
		return (this.children.length === 1) ?
			(this.children[0] instanceof ParseNode) ? this.children[0].decorate() :
				new SemanticNodeIdentifier(this.children[0], this.children[0].cook())
		:
			this.children[1].decorate()
	}
}
class ParseNodeStringTemplate extends ParseNode {
	declare children: (TokenTemplate|ParseNodeExpression|ParseNodeStringTemplate)[];
	decorate(): SemanticNodeTemplate {
		return new SemanticNodeTemplate(this, this.children.flatMap((c) => c instanceof Token ?
			[new SemanticNodeConstant(c, c.cook())]
		: c instanceof ParseNodeStringTemplate ?
			c.decorate().children
		:
			[c.decorate()]
		))
	}
}
class ParseNodePrimitiveLiteral extends ParseNode {
	declare children: [TokenString|TokenNumber];
	decorate(): SemanticNodeConstant {
		return new SemanticNodeConstant(this.children[0], this.children[0].cook())
	}
}<|MERGE_RESOLUTION|>--- conflicted
+++ resolved
@@ -1,19 +1,13 @@
 import Util from './Util.class'
 import type Serializable from '../iface/Serializable.iface'
 import {STX, ETX} from './Char.class'
-<<<<<<< HEAD
 import Token, {
+	TokenFilebound,
 	TokenString,
 	TokenTemplate,
 	TokenNumber,
 	TokenWord,
-=======
-import type Token from './Token.class'
-import type {
-	TokenFilebound,
-	TokenNumber,
 	TokenPunctuator,
->>>>>>> 283896e9
 } from './Token.class'
 import SemanticNode, {
 	SemanticNodeNull,
@@ -152,15 +146,10 @@
 
 
 class ParseNodeGoal extends ParseNode {
-<<<<<<< HEAD
-	declare children: [Token, Token] | [Token, ParseNodeStatementList, Token];
-	decorate(): SemanticNode {
-=======
-	declare children:
-		readonly [TokenFilebound,                      TokenFilebound] |
-		readonly [TokenFilebound, ParseNodeExpression, TokenFilebound];
+	declare children:
+		readonly [TokenFilebound,                         TokenFilebound] |
+		readonly [TokenFilebound, ParseNodeStatementList, TokenFilebound];
 	decorate(): SemanticNodeNull|SemanticNodeGoal {
->>>>>>> 283896e9
 		return (this.children.length === 2) ?
 			new SemanticNodeNull(this)
 		:
@@ -269,21 +258,13 @@
 			])
 	}
 }
-<<<<<<< HEAD
-class ParseNodeExpressionUnit extends ParseNode {
+export class ParseNodeExpressionUnit extends ParseNode {
 	declare children:
 		[TokenWord] |
 		[ParseNodePrimitiveLiteral] |
 		[ParseNodeStringTemplate] |
-		[Token, ParseNodeExpression, Token];
-	decorate(): SemanticNode {
-=======
-export class ParseNodeExpressionUnit extends ParseNode {
-	declare children:
-		readonly [TokenNumber] |
-		readonly [TokenPunctuator, ParseNodeExpression, TokenPunctuator];
-	decorate(): SemanticNodeConstant|SemanticNodeExpression {
->>>>>>> 283896e9
+		[TokenPunctuator, ParseNodeExpression, TokenPunctuator];
+	decorate(): SemanticNodeConstant|SemanticNodeExpression {
 		return (this.children.length === 1) ?
 			(this.children[0] instanceof ParseNode) ? this.children[0].decorate() :
 				new SemanticNodeIdentifier(this.children[0], this.children[0].cook())
