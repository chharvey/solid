--- conflicted
+++ resolved
@@ -1,13 +1,10 @@
 import Util from './Util.class'
 import type Serializable from '../iface/Serializable.iface'
-<<<<<<< HEAD
-import {STX, ETX} from './Char.class'
+import {
+	SOT,
+	EOT,
+} from './Char.class'
 import Token, {
-=======
-import {SOT, EOT} from './Char.class'
-import type Token from './Token.class'
-import type {
->>>>>>> 8b65dd88
 	TokenFilebound,
 	TokenPunctuator,
 	TokenNumber,
@@ -128,7 +125,6 @@
 	/**
 	 * @implements Serializable
 	 */
-<<<<<<< HEAD
 	serialize(): string {
 		const attributes: Map<string, string> = new Map<string, string>()
 		if (!(this instanceof ParseNodeGoal)) {
@@ -146,22 +142,9 @@
 			.replace(/\n/g, '&#x0a;')
 			.replace(/\r/g, '&#x0d;')
 			.replace(/\u0000/g, '&#x00;')
-			.replace(STX, '\u2402') /* SYMBOL FOR START OF TEXT */
-			.replace(ETX, '\u2403') /* SYMBOL FOR START OF TEXT */
+			.replace(SOT, '\u2402') // SYMBOL FOR START OF TEXT
+			.replace(EOT, '\u2403') // SYMBOL FOR END   OF TEXT
 		)
-=======
-	serialize(...attrs: string[]): string {
-		const attributes: string = ' ' + [
-			!(this instanceof ParseNodeGoal) ? `line="${this.line_index + 1}"` : '',
-			!(this instanceof ParseNodeGoal) ?  `col="${this.col_index  + 1}"` : '',
-			`source="${
-				this.source
-					.replace(SOT, '\u2402') // SYMBOL FOR START OF TEXT
-					.replace(EOT, '\u2403') // SYMBOL FOR END   OF TEXT
-			}"`,
-			...attrs
-		].join(' ').trim()
->>>>>>> 8b65dd88
 		const contents: string = this.children.map((child) => child.serialize()).join('')
 		return `<${this.tagname} ${Util.stringifyAttributes(attributes)}>${contents}</${this.tagname}>`
 	}
