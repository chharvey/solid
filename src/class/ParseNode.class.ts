--- conflicted
+++ resolved
@@ -1,6 +1,5 @@
-<<<<<<< HEAD
 import Util from './Util.class'
-import Serializable from '../iface/Serializable.iface'
+import type Serializable from '../iface/Serializable.iface'
 import {STX, ETX} from './Char.class'
 import Token, {
 	TokenString,
@@ -8,12 +7,6 @@
 	TokenNumber,
 	TokenWord,
 } from './Token.class'
-=======
-import type Serializable from '../iface/Serializable.iface'
-import {STX, ETX} from './Char.class'
-import type Token from './Token.class'
-import type {TokenNumber} from './Token.class'
->>>>>>> a8d807c1
 import SemanticNode, {
 	SemanticNodeNull,
 	SemanticNodeGoal,
