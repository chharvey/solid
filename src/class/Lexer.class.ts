import Scanner from './Scanner.class'
import Char from './Char.class'
import Token, {
	TokenFilebound,
	TokenWhitespace,
	TokenCommentLine,
	TokenCommentMulti,
	TokenCommentBlock,
	TokenString,
	TokenTemplate,
	TokenNumber,
	TokenWord,
	TokenPunctuator,
} from './Token.class'
<<<<<<< HEAD
import {LexError01} from '../error/LexError.class'
=======

import {
	LexError01,
	LexError03,
} from '../error/LexError.class'
>>>>>>> cfdabafb



/**
 * A Lexer (aka: Tokenizer, Lexical Analyzer).
 * @see http://parsingintro.sourceforge.net/#contents_item_6.5
 */
export default class Lexer {
	/** The scanner returning characters for each iteration. */
	private readonly scanner: Iterator<Char, void>;
	/** The result of the scanner iterator. */
	private iterator_result_char: IteratorResult<Char, void>;
	/** Did this Lexer just pass a token that contains `\n`? */
	private state_newline: boolean = false
	/** The current character. */
	private _c0: Char;
	/** The lookahead(1) character. */
	private _c1: Char|null;
	/** The lookahead(2) character. */
	private _c2: Char|null;
	/** The lookahead(3) character. */
	private _c3: Char|null;

	/**
	 * Construct a new Lexer object.
	 * @param   source - the entire source text
	 */
	constructor(source: string) {
		this.scanner = new Scanner(source).generate()
		this.iterator_result_char = this.scanner.next()

		this._c0 = this.iterator_result_char.value as Char
		this._c1 = this._c0.lookahead()
		this._c2 = this._c0.lookahead(2)
		this._c3 = this._c0.lookahead(3)
	}

	get c0(): Char      { return this._c0 }
	get c1(): Char|null { return this._c1 }
	get c2(): Char|null { return this._c2 }
	get c3(): Char|null { return this._c3 }
	get isDone(): boolean { return !!this.iterator_result_char.done }

	/**
	 * Advance this Lexer, scanning the next character and reassigning variables.
	 * @param   n - the number of times to advance
	 * @throws  {RangeError} if the argument is not a positive integer
	 */
	advance(n: number /* bigint */ = 1): void {
		if (n % 1 !== 0 || n <= 0) throw new RangeError('Argument must be a positive integer.')
		if (n === 1) {
			this.iterator_result_char = this.scanner.next()
			if (!this.iterator_result_char.done) {
				this._c0 = this.iterator_result_char.value
				this._c1 = this._c0.lookahead()
				this._c2 = this._c0.lookahead(2)
				this._c3 = this._c0.lookahead(3)
			}
		} else {
			this.advance(n - 1)
			this.advance()
		}
	}

	/**
	 * Construct and return the next token in the source text.
	 * @returns the next token
	 * @throws  {LexError01} if an unrecognized character was reached
	 */
	* generate(): Iterator<Token, void> {
		while (!this.iterator_result_char.done) {
			let token: Token;
			if (Char.inc(TokenFilebound.CHARS, this._c0)) {
				token = new TokenFilebound(this)

			} else if (Char.inc(TokenWhitespace.CHARS, this._c0)) {
				token = new TokenWhitespace(this)

			} else if (Char.eq(TokenCommentLine.DELIM, this._c0)) {
				/* we found either a line comment or a block comment */
				if (this.state_newline && Char.eq(`${TokenCommentBlock.DELIM_START}\n`, this._c0, this._c1, this._c2, this._c3)) {
					token = new TokenCommentBlock(this)
				} else {
					token = new TokenCommentLine(this)
				}
			} else if (Char.eq(TokenCommentMulti.DELIM_START, this._c0, this._c1)) {
				/* we found a multiline comment */
				token = new TokenCommentMulti(this)

			} else if (Char.eq(TokenString.DELIM, this._c0)) {
				/* we found a string literal */
				token = new TokenString(this)
			} else if (Char.eq(TokenTemplate.DELIM, this._c0)) {
				/* we found a template literal full or template literal head */
				token = new TokenTemplate(this, TokenTemplate.DELIM.length)
			} else if (Char.eq(TokenTemplate.DELIM_INTERP_END, this._c0, this._c1)) {
				/* we found a template literal middle or template literal tail */
				token = new TokenTemplate(this, TokenTemplate.DELIM_INTERP_END.length)

			} else if (Char.eq('\\', this._c0)) {
				if (Char.inc([...TokenNumber.BASES.keys()], this._c1)) {
					/* we found an integer literal with a radix */
					token = new TokenNumber(this, false, TokenNumber.BASES.get(this._c1 !.source) !)
				} else {
					throw new LexError03(`${this._c0.source}${this._c1 !.source}`, this._c0.line_index, this._c0.col_index)
				}
			} else if (Char.inc(TokenNumber.DIGITS.get(TokenNumber.RADIX_DEFAULT) !, this._c0)) {
				token = new TokenNumber(this, false)

			} else if (TokenWord.CHAR_START.test(this._c0.source)) {
				token = new TokenWord(this)

			} else if (Char.inc(TokenPunctuator.CHARS_3, this._c0, this._c1, this._c2)) {
				token = new TokenPunctuator(this, 3)
			} else if (Char.inc(TokenPunctuator.CHARS_2, this._c0, this._c1)) {
				token = new TokenPunctuator(this, 2)
			} else if (Char.inc(TokenPunctuator.CHARS_1, this._c0)) {
				/* we found a punctuator or a number literal with a punctuator prefix */
				if (Char.inc(TokenNumber.PREFIXES, this._c0)) {
					if (Char.eq('\\', this._c1) && Char.inc([...TokenNumber.BASES.keys()], this._c2)) {
						/* an integer literal with a radix */
						token = new TokenNumber(this, true, TokenNumber.BASES.get(this._c2 !.source) !)
					} else if (Char.inc(TokenNumber.DIGITS.get(TokenNumber.RADIX_DEFAULT) !, this._c1)) {
						/* a number literal without a radix */
						token = new TokenNumber(this, true)
					} else {
						/* a punctuator "+" or "-" */
						token = new TokenPunctuator(this)
					}
				} else {
					/* a different punctuator */
					token = new TokenPunctuator(this)
				}

			} else {
				throw new LexError01(this._c0)
			}
			this.state_newline = token instanceof TokenWhitespace && [...token.source].includes('\n')
			yield token
		}
	}
}<|MERGE_RESOLUTION|>--- conflicted
+++ resolved
@@ -12,15 +12,11 @@
 	TokenWord,
 	TokenPunctuator,
 } from './Token.class'
-<<<<<<< HEAD
-import {LexError01} from '../error/LexError.class'
-=======
 
 import {
 	LexError01,
 	LexError03,
 } from '../error/LexError.class'
->>>>>>> cfdabafb
 
 
 
