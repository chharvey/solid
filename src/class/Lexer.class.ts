import Serializable from '../iface/Serializable.iface'

import Scanner, {Char, STX, ETX} from './Scanner.class'

const whitespace: readonly string[] = [' ', '\t', '\n', '\r']

const digits_dec: readonly string[] = `0 1 2 3 4 5 6 7 8 9`.split(' ')

<<<<<<< HEAD
const COMMENT_MULTI_START: '"'   = '"'
const COMMENT_MULTI_END  : '."'  = '."'
const COMMENT_DOC_START  : '...' = '...'
const COMMENT_DOC_END    : '...' = COMMENT_DOC_START
const COMMENT_LINE       : '..'  = '..'

const STRING_LITERAL_DELIM: '\'' = `'`
const STRING_TEMPLATE_DELIM: '`' = '`'
const STRING_TEMPLATE_INTERP_START: '{{' = '{{'
const STRING_TEMPLATE_INTERP_END  : '}}' = '}}'


/**
 * The different possible types of tokens.
 */
export enum TokenType {
	SYMBOL,
	KEYWORD,
	STRING,
	IDENTIFIER,
	NUMBER,
	WHITESPACE,
	COMMENT,
	EOF,
}
=======
const word_starts: readonly string[] = ``.split(' ')
const word_chars: readonly string[] = ``.split(' ')

const punctuators1: readonly string[] = `+ - * / ^ ( )`.split(' ')
const punctuators2: readonly string[] = ``.split(' ')
const punctuators3: readonly string[] = ``.split(' ')
>>>>>>> 9d0291a8


/**
 * A Token object is the kind of thing that the Lexer returns.
 * It holds:
 * - the text of the token (self.cargo)
 * - the type of token that it is
 * - the line number and column index where the token starts
 *
 * @see http://parsingintro.sourceforge.net/#contents_item_6.4
 */
export abstract class Token implements Serializable {
	/** All the characters in this Token. */
	private _cargo: string;
	/** Zero-based line number of the first character (first line is line 0). */
	readonly line_index: number;
	/** Zero-based column number of the first character (first col is col 0). */
	readonly col_index: number;

	/**
	 * Construct a new Token object.
	 *
	 * @param start_char - the starting character of this Token
	 * @param tagname    - the name of the type of this Token
	 */
	constructor(private readonly tagname: string, start_char: Char) {
		this._cargo     = start_char.cargo
		this.line_index = start_char.line_index
		this.col_index  = start_char.col_index
	}

	/**
	 * Get this Token’s cargo.
	 * @returns All the characters in this Token.
	 */
	get cargo(): string {
		return this._cargo
	}

	/**
	 * Add to this Token’s cargo.
	 * @param cargo the string to append
	 */
	add(cargo: string): void {
		this._cargo += cargo
	}

	/**
	 * @implements Serializable
	 */
	serialize(): string {
		const tagname: string = this.tagname
		const attributes: string = (this.cargo !== STX && this.cargo !== ETX) ? ' ' + [
			`line="${this.line_index+1}"`,
			`col="${this.col_index+1}"`,
		].join(' ') : ''
		const contents: string = new Map<string, string>([
			[STX, '\u2402' /* SYMBOL FOR START OF TEXT */],
			[ETX, '\u2403' /* SYMBOL FOR END OF TEXT   */],
		]).get(this.cargo) || this.cargo
		return `<${tagname}${attributes}>${contents}</${tagname}>`
	}
}
export class TokenFilebound  extends Token { constructor(start_char: Char) { super('FILEBOUND' , start_char) } }
export class TokenWhitespace extends Token { constructor(start_char: Char) { super('WHITESPACE', start_char) } }
export class TokenComment    extends Token { constructor(start_char: Char) { super('COMMENT'   , start_char) } }
export class TokenString     extends Token { constructor(start_char: Char) { super('STRING'    , start_char) } }
export class TokenNumber     extends Token { constructor(start_char: Char) { super('NUMBER'    , start_char) } }
export class TokenWord       extends Token { constructor(start_char: Char) { super('WORD'      , start_char) } }
export class TokenPunctuator extends Token { constructor(start_char: Char) { super('PUNCTUATOR', start_char) } }


/**
 * A lexer (aka: Tokenizer, Lexical Analyzer)
 * @see http://parsingintro.sourceforge.net/#contents_item_6.5
 */
export default class Lexer {
	/** The scanner returning characters for each iteration. */
	private readonly scanner: Iterator<Char>;
	/** The result of the scanner iterator. */
	private iterator_result_char: IteratorResult<Char>;

	/** The current character’s cargo. */
	private c0: string;
	/** The lookahead(1) character’s cargo. */
	private c1: string|null;
	/** The lookahead(2) character’s cargo. */
	private c2: string|null;

	/**
	 * Construct a new Lexer object.
	 * @param   source_text - the entire source text
	 */
<<<<<<< HEAD
	static * generate(sourceText: string): Iterator<Token> {
		const scanner: Iterator<Char> = Scanner.generate(sourceText)
		/**
		 * Did the lexer just pass a token that contains `\n`?
		 */
		let state_newline: boolean = false;
		/**
		 * How many levels of nested multi-line comments are we in?
		 */
		let comment_multiline_level: number /* bigint */ = 0;
		/**
		 * How many levels of nested string templates are we in?
		 */
		let template_level: number /* bigint */ = 0;
		let character: IteratorResult<Char> = scanner.next()
		let c0: string = character.value.cargo
		let l1: Char|null = character.value.lookahead()
		let l2: Char|null = character.value.lookahead(2)
		let c1: string|null = l1 && l1.cargo
		let c2: string|null = l2 && l2.cargo
		/**
		 * Advance the lexer, scanning the next character and reassigning variables.
		 * @param   n the number of times to advance
		 * @throws  {RangeError} if the argument is not a positive integer
		 */
		function advance(n: number = 1): void {
			if (n % 1 !== 0 || n <= 0) throw new RangeError('Argument must be a positive integer.')
			if (n === 1) {
				character = scanner.next()
				if (!character.done) {
					c0 = character.value.cargo
					l1 = character.value.lookahead()
					l2 = character.value.lookahead(2)
					c1 = l1 && l1.cargo
					c2 = l2 && l2.cargo
				}
			} else {
				advance(n - 1)
				advance()
=======
	constructor(private readonly source_text: string) {
		this.scanner = new Scanner(this.source_text).generate()
		this.iterator_result_char = this.scanner.next()

		this.c0 = this.iterator_result_char.value.cargo
		const l1: Char|null = this.iterator_result_char.value.lookahead()
		const l2: Char|null = this.iterator_result_char.value.lookahead(2)
		this.c1 = l1 && l1.cargo
		this.c2 = l2 && l2.cargo
	}

	/**
	 * Advance this Lexer, scanning the next character and reassigning variables.
	 * @param   n the number of times to advance
	 * @throws  {RangeError} if the argument is not a positive integer
	 */
	private advance(n: number = 1): void {
		if (n % 1 !== 0 || n <= 0) throw new RangeError('Argument must be a positive integer.')
		if (n === 1) {
			this.iterator_result_char = this.scanner.next()
			if (!this.iterator_result_char.done) {
				this.c0 = this.iterator_result_char.value.cargo
				const l1 = this.iterator_result_char.value.lookahead()
				const l2 = this.iterator_result_char.value.lookahead(2)
				this.c1 = l1 && l1.cargo
				this.c2 = l2 && l2.cargo
>>>>>>> 9d0291a8
			}
		} else {
			this.advance(n - 1)
			this.advance()
		}
	}

	/**
	 * Construct and return the next token in the source text.
	 * @returns the next token, if it does not contain whitespace
	 */
	* generate(): Iterator<Token> {
		while (!this.iterator_result_char.done) {
			if (whitespace.includes(this.c0)) {
				const wstoken: TokenWhitespace = new TokenWhitespace(this.iterator_result_char.value)
				this.advance()
				while (!this.iterator_result_char.done && whitespace.includes(this.c0)) {
					wstoken.add(this.c0)
					this.advance()
				}
				state_newline = [...wstoken.cargo].includes('\n')
				// yield wstoken // only if we want the lexer to return whitespace
				continue;
			}

<<<<<<< HEAD
			const token = new Token(character.value)
			if (c0 === ENDMARK) {
				token.type = TokenType.EOF
				advance()
			} else if ((c0 as string) === COMMENT_MULTI_START) { // we found a multi-line comment
				token.type = TokenType.COMMENT
				advance(COMMENT_MULTI_START.length)
				comment_multiline_level++;
				while (comment_multiline_level !== 0) {
					while (!character.done && c0 + c1 !== COMMENT_MULTI_END) {
						if (c0 === ENDMARK) throw new Error('Found end of file before end of comment')
						if (c0 === COMMENT_MULTI_START) comment_multiline_level++
						token.add(c0)
						advance()
					}
					// add COMMENT_MULTI_END to token
					token.add(COMMENT_MULTI_END)
					advance(COMMENT_MULTI_END.length)
					comment_multiline_level--;
				}
			} else if (c0 + c1 === COMMENT_LINE) { // we found either a doc comment or a single-line comment
				token.type = TokenType.COMMENT
				token.add(c1 !)
				advance(COMMENT_LINE.length)
				if (state_newline && c0 + c1 === COMMENT_DOC_START.slice(COMMENT_LINE.length) + '\n') { // we found a doc comment
					token.add(c0 + c1 !)
					advance(2)
					while (!character.done) {
						if (c0 === ENDMARK) throw new Error('Found end of file before end of comment')
						if (c0 + c1 + c2 === COMMENT_DOC_END) {
							const l3: Char|null = character.value.lookahead(3)
							const c3: string|null = l3 && l3.cargo
							const only_indented: boolean = token.cargo.slice(token.cargo.lastIndexOf('\n') + 1).trim() === ''
							if (c3 === '\n' && only_indented) {
								break;
							}
						}
						token.add(c0)
						advance()
					}
					// add COMMENT_DOC_END to token
					token.add(COMMENT_DOC_END)
					advance(COMMENT_DOC_END.length)
				} else { // we found a single-line comment
					while (!character.done && c0 !== '\n') {
						if (c0 === ENDMARK) throw new Error('Found end of file before end of comment')
						token.add(c0)
						advance()
					}
					// do not add '\n' to token
				}
			} else if (c0 === STRING_LITERAL_DELIM) {
				token.type = TokenType.STRING
				advance()
				while (!character.done && c0 !== STRING_LITERAL_DELIM) {
					if (c0 === ENDMARK) throw new Error('Found end of file before end of string')
					if (c0 + c1 === '\\' + STRING_LITERAL_DELIM) {
						token.add(c0 + c1)
						advance(2)
						continue;
					}
					token.add(c0)
					advance()
				}
				// add ending delim to token
				token.add(c0)
				advance()
			} else if (c0 === STRING_TEMPLATE_DELIM || c0 + c1 === STRING_TEMPLATE_INTERP_END && template_level) {
				token.type = TokenType.STRING
				advance()
				template_level++;
				while (!character.done) {
					if (c0 === ENDMARK) throw new Error('Found end of file before end of string')
					if (c0 + c1 === '\\' + STRING_TEMPLATE_DELIM) {
						// we found an escaped string delimiter
						token.add(c0 + c1)
						advance(2)
						continue;
					}
					if (c0 + c1 === STRING_TEMPLATE_INTERP_START) {
						// add interpolation delims to token, end the token
						token.add(STRING_TEMPLATE_INTERP_START)
						advance(STRING_TEMPLATE_INTERP_START.length)
						break;
					}
					if (c0 === STRING_TEMPLATE_DELIM) {
						// add ending delim to token
						token.add(c0)
						advance()
						template_level--;
						break;
					}
					token.add(c0)
					advance()
				}
			} else if (identifier_starts.includes(c0)) {
				token.type = TokenType.IDENTIFIER
				advance()
				while (!character.done && identifier_chars.includes(c0)) {
					token.add(c0)
					advance()
=======
			let token: Token;
			if (this.c0 === STX || this.c0 === ETX) {
				token = new TokenFilebound(this.iterator_result_char.value)
				this.advance()
			} else if (digits_dec.includes(this.c0)) {
				token = new TokenNumber(this.iterator_result_char.value)
				this.advance()
				while (!this.iterator_result_char.done && digits_dec.includes(this.c0)) {
					token.add(this.c0)
					this.advance()
>>>>>>> 9d0291a8
				}
			} else if (word_starts.includes(this.c0)) {
				token = new TokenWord(this.iterator_result_char.value)
				this.advance()
				while (!this.iterator_result_char.done && word_chars.includes(this.c0)) {
					token.add(this.c0)
					this.advance()
				}
			} else if (punctuators1.includes(this.c0)) {
				token = new TokenPunctuator(this.iterator_result_char.value)
				let first_char: string = this.c0
				this.advance() // read past the first character
				// TODO clean this up when we get to multi-char punctuators
				if (punctuators2.includes(first_char + this.c0)) {
					token.add(this.c0)
					let second_char: string = this.c0
					this.advance() // read past the second character
					if (punctuators3.includes(first_char + second_char + this.c0)) {
						token.add(this.c0)
						this.advance() // read past the third character
					}
				}
			} else {
				throw new Error(`I found a character or symbol that I do not recognize:
${this.c0} on ${this.iterator_result_char.value.line_index + 1}:${this.iterator_result_char.value.col_index + 1}.`)
			}
			state_newline = false
			yield token
		}
	}
}<|MERGE_RESOLUTION|>--- conflicted
+++ resolved
@@ -4,9 +4,6 @@
 
 const whitespace: readonly string[] = [' ', '\t', '\n', '\r']
 
-const digits_dec: readonly string[] = `0 1 2 3 4 5 6 7 8 9`.split(' ')
-
-<<<<<<< HEAD
 const COMMENT_MULTI_START: '"'   = '"'
 const COMMENT_MULTI_END  : '."'  = '."'
 const COMMENT_DOC_START  : '...' = '...'
@@ -18,28 +15,14 @@
 const STRING_TEMPLATE_INTERP_START: '{{' = '{{'
 const STRING_TEMPLATE_INTERP_END  : '}}' = '}}'
 
-
-/**
- * The different possible types of tokens.
- */
-export enum TokenType {
-	SYMBOL,
-	KEYWORD,
-	STRING,
-	IDENTIFIER,
-	NUMBER,
-	WHITESPACE,
-	COMMENT,
-	EOF,
-}
-=======
+const digits_dec: readonly string[] = `0 1 2 3 4 5 6 7 8 9`.split(' ')
+
 const word_starts: readonly string[] = ``.split(' ')
 const word_chars: readonly string[] = ``.split(' ')
 
 const punctuators1: readonly string[] = `+ - * / ^ ( )`.split(' ')
 const punctuators2: readonly string[] = ``.split(' ')
 const punctuators3: readonly string[] = ``.split(' ')
->>>>>>> 9d0291a8
 
 
 /**
@@ -133,9 +116,44 @@
 	 * Construct a new Lexer object.
 	 * @param   source_text - the entire source text
 	 */
-<<<<<<< HEAD
-	static * generate(sourceText: string): Iterator<Token> {
-		const scanner: Iterator<Char> = Scanner.generate(sourceText)
+	constructor(private readonly source_text: string) {
+		this.scanner = new Scanner(this.source_text).generate()
+		this.iterator_result_char = this.scanner.next()
+
+		this.c0 = this.iterator_result_char.value.cargo
+		const l1: Char|null = this.iterator_result_char.value.lookahead()
+		const l2: Char|null = this.iterator_result_char.value.lookahead(2)
+		this.c1 = l1 && l1.cargo
+		this.c2 = l2 && l2.cargo
+	}
+
+	/**
+	 * Advance this Lexer, scanning the next character and reassigning variables.
+	 * @param   n the number of times to advance
+	 * @throws  {RangeError} if the argument is not a positive integer
+	 */
+	private advance(n: number /* bigint */ = 1): void {
+		if (n % 1 !== 0 || n <= 0) throw new RangeError('Argument must be a positive integer.')
+		if (n === 1) {
+			this.iterator_result_char = this.scanner.next()
+			if (!this.iterator_result_char.done) {
+				this.c0 = this.iterator_result_char.value.cargo
+				const l1 = this.iterator_result_char.value.lookahead()
+				const l2 = this.iterator_result_char.value.lookahead(2)
+				this.c1 = l1 && l1.cargo
+				this.c2 = l2 && l2.cargo
+			}
+		} else {
+			this.advance(n - 1)
+			this.advance()
+		}
+	}
+
+	/**
+	 * Construct and return the next token in the source text.
+	 * @returns the next token, if it does not contain whitespace
+	 */
+	* generate(): Iterator<Token> {
 		/**
 		 * Did the lexer just pass a token that contains `\n`?
 		 */
@@ -148,71 +166,6 @@
 		 * How many levels of nested string templates are we in?
 		 */
 		let template_level: number /* bigint */ = 0;
-		let character: IteratorResult<Char> = scanner.next()
-		let c0: string = character.value.cargo
-		let l1: Char|null = character.value.lookahead()
-		let l2: Char|null = character.value.lookahead(2)
-		let c1: string|null = l1 && l1.cargo
-		let c2: string|null = l2 && l2.cargo
-		/**
-		 * Advance the lexer, scanning the next character and reassigning variables.
-		 * @param   n the number of times to advance
-		 * @throws  {RangeError} if the argument is not a positive integer
-		 */
-		function advance(n: number = 1): void {
-			if (n % 1 !== 0 || n <= 0) throw new RangeError('Argument must be a positive integer.')
-			if (n === 1) {
-				character = scanner.next()
-				if (!character.done) {
-					c0 = character.value.cargo
-					l1 = character.value.lookahead()
-					l2 = character.value.lookahead(2)
-					c1 = l1 && l1.cargo
-					c2 = l2 && l2.cargo
-				}
-			} else {
-				advance(n - 1)
-				advance()
-=======
-	constructor(private readonly source_text: string) {
-		this.scanner = new Scanner(this.source_text).generate()
-		this.iterator_result_char = this.scanner.next()
-
-		this.c0 = this.iterator_result_char.value.cargo
-		const l1: Char|null = this.iterator_result_char.value.lookahead()
-		const l2: Char|null = this.iterator_result_char.value.lookahead(2)
-		this.c1 = l1 && l1.cargo
-		this.c2 = l2 && l2.cargo
-	}
-
-	/**
-	 * Advance this Lexer, scanning the next character and reassigning variables.
-	 * @param   n the number of times to advance
-	 * @throws  {RangeError} if the argument is not a positive integer
-	 */
-	private advance(n: number = 1): void {
-		if (n % 1 !== 0 || n <= 0) throw new RangeError('Argument must be a positive integer.')
-		if (n === 1) {
-			this.iterator_result_char = this.scanner.next()
-			if (!this.iterator_result_char.done) {
-				this.c0 = this.iterator_result_char.value.cargo
-				const l1 = this.iterator_result_char.value.lookahead()
-				const l2 = this.iterator_result_char.value.lookahead(2)
-				this.c1 = l1 && l1.cargo
-				this.c2 = l2 && l2.cargo
->>>>>>> 9d0291a8
-			}
-		} else {
-			this.advance(n - 1)
-			this.advance()
-		}
-	}
-
-	/**
-	 * Construct and return the next token in the source text.
-	 * @returns the next token, if it does not contain whitespace
-	 */
-	* generate(): Iterator<Token> {
 		while (!this.iterator_result_char.done) {
 			if (whitespace.includes(this.c0)) {
 				const wstoken: TokenWhitespace = new TokenWhitespace(this.iterator_result_char.value)
@@ -226,120 +179,107 @@
 				continue;
 			}
 
-<<<<<<< HEAD
-			const token = new Token(character.value)
-			if (c0 === ENDMARK) {
-				token.type = TokenType.EOF
-				advance()
-			} else if ((c0 as string) === COMMENT_MULTI_START) { // we found a multi-line comment
-				token.type = TokenType.COMMENT
-				advance(COMMENT_MULTI_START.length)
+			let token: Token;
+			if (this.c0 === STX || this.c0 === ETX) {
+				token = new TokenFilebound(this.iterator_result_char.value)
+				this.advance()
+			} else if ((this.c0 as string) === COMMENT_MULTI_START) { // we found a multi-line comment
+				token = new TokenComment(this.iterator_result_char.value)
+				this.advance(COMMENT_MULTI_START.length)
 				comment_multiline_level++;
 				while (comment_multiline_level !== 0) {
-					while (!character.done && c0 + c1 !== COMMENT_MULTI_END) {
-						if (c0 === ENDMARK) throw new Error('Found end of file before end of comment')
-						if (c0 === COMMENT_MULTI_START) comment_multiline_level++
-						token.add(c0)
-						advance()
+					while (!this.iterator_result_char.done && this.c0 + this.c1 !== COMMENT_MULTI_END) {
+						if (this.c0 === ETX) throw new Error('Found end of file before end of comment')
+						if (this.c0 === COMMENT_MULTI_START) comment_multiline_level++
+						token.add(this.c0)
+						this.advance()
 					}
 					// add COMMENT_MULTI_END to token
 					token.add(COMMENT_MULTI_END)
-					advance(COMMENT_MULTI_END.length)
+					this.advance(COMMENT_MULTI_END.length)
 					comment_multiline_level--;
 				}
-			} else if (c0 + c1 === COMMENT_LINE) { // we found either a doc comment or a single-line comment
-				token.type = TokenType.COMMENT
-				token.add(c1 !)
-				advance(COMMENT_LINE.length)
-				if (state_newline && c0 + c1 === COMMENT_DOC_START.slice(COMMENT_LINE.length) + '\n') { // we found a doc comment
-					token.add(c0 + c1 !)
-					advance(2)
-					while (!character.done) {
-						if (c0 === ENDMARK) throw new Error('Found end of file before end of comment')
-						if (c0 + c1 + c2 === COMMENT_DOC_END) {
-							const l3: Char|null = character.value.lookahead(3)
+			} else if (this.c0 + this.c1 === COMMENT_LINE) { // we found either a doc comment or a single-line comment
+				token = new TokenComment(this.iterator_result_char.value)
+				token.add(this.c1 !)
+				this.advance(COMMENT_LINE.length)
+				if (state_newline && this.c0 + this.c1 === COMMENT_DOC_START.slice(COMMENT_LINE.length) + '\n') { // we found a doc comment
+					token.add(this.c0 + this.c1 !)
+					this.advance(2)
+					while (!this.iterator_result_char.done) {
+						if (this.c0 === ETX) throw new Error('Found end of file before end of comment')
+						if (this.c0 + this.c1 + this.c2 === COMMENT_DOC_END) {
+							const l3: Char|null = this.iterator_result_char.value.lookahead(3)
 							const c3: string|null = l3 && l3.cargo
 							const only_indented: boolean = token.cargo.slice(token.cargo.lastIndexOf('\n') + 1).trim() === ''
 							if (c3 === '\n' && only_indented) {
 								break;
 							}
 						}
-						token.add(c0)
-						advance()
+						token.add(this.c0)
+						this.advance()
 					}
 					// add COMMENT_DOC_END to token
 					token.add(COMMENT_DOC_END)
-					advance(COMMENT_DOC_END.length)
+					this.advance(COMMENT_DOC_END.length)
 				} else { // we found a single-line comment
-					while (!character.done && c0 !== '\n') {
-						if (c0 === ENDMARK) throw new Error('Found end of file before end of comment')
-						token.add(c0)
-						advance()
+					while (!this.iterator_result_char.done && this.c0 !== '\n') {
+						if (this.c0 === ETX) throw new Error('Found end of file before end of comment')
+						token.add(this.c0)
+						this.advance()
 					}
 					// do not add '\n' to token
 				}
-			} else if (c0 === STRING_LITERAL_DELIM) {
-				token.type = TokenType.STRING
-				advance()
-				while (!character.done && c0 !== STRING_LITERAL_DELIM) {
-					if (c0 === ENDMARK) throw new Error('Found end of file before end of string')
-					if (c0 + c1 === '\\' + STRING_LITERAL_DELIM) {
-						token.add(c0 + c1)
-						advance(2)
+			} else if (this.c0 === STRING_LITERAL_DELIM) {
+				token = new TokenString(this.iterator_result_char.value)
+				this.advance()
+				while (!this.iterator_result_char.done && this.c0 !== STRING_LITERAL_DELIM) {
+					if (this.c0 === ETX) throw new Error('Found end of file before end of string')
+					if (this.c0 + this.c1 === '\\' + STRING_LITERAL_DELIM) {
+						token.add(this.c0 + this.c1)
+						this.advance(2)
 						continue;
 					}
-					token.add(c0)
-					advance()
+					token.add(this.c0)
+					this.advance()
 				}
 				// add ending delim to token
-				token.add(c0)
-				advance()
-			} else if (c0 === STRING_TEMPLATE_DELIM || c0 + c1 === STRING_TEMPLATE_INTERP_END && template_level) {
-				token.type = TokenType.STRING
-				advance()
+				token.add(this.c0)
+				this.advance()
+			} else if (this.c0 === STRING_TEMPLATE_DELIM || this.c0 + this.c1 === STRING_TEMPLATE_INTERP_END && template_level) {
+				token = new TokenString(this.iterator_result_char.value)
+				this.advance()
 				template_level++;
-				while (!character.done) {
-					if (c0 === ENDMARK) throw new Error('Found end of file before end of string')
-					if (c0 + c1 === '\\' + STRING_TEMPLATE_DELIM) {
+				while (!this.iterator_result_char.done) {
+					if (this.c0 === ETX) throw new Error('Found end of file before end of string')
+					if (this.c0 + this.c1 === '\\' + STRING_TEMPLATE_DELIM) {
 						// we found an escaped string delimiter
-						token.add(c0 + c1)
-						advance(2)
+						token.add(this.c0 + this.c1)
+						this.advance(2)
 						continue;
 					}
-					if (c0 + c1 === STRING_TEMPLATE_INTERP_START) {
+					if (this.c0 + this.c1 === STRING_TEMPLATE_INTERP_START) {
 						// add interpolation delims to token, end the token
 						token.add(STRING_TEMPLATE_INTERP_START)
-						advance(STRING_TEMPLATE_INTERP_START.length)
+						this.advance(STRING_TEMPLATE_INTERP_START.length)
 						break;
 					}
-					if (c0 === STRING_TEMPLATE_DELIM) {
+					if (this.c0 === STRING_TEMPLATE_DELIM) {
 						// add ending delim to token
-						token.add(c0)
-						advance()
+						token.add(this.c0)
+						this.advance()
 						template_level--;
 						break;
 					}
-					token.add(c0)
-					advance()
-				}
-			} else if (identifier_starts.includes(c0)) {
-				token.type = TokenType.IDENTIFIER
-				advance()
-				while (!character.done && identifier_chars.includes(c0)) {
-					token.add(c0)
-					advance()
-=======
-			let token: Token;
-			if (this.c0 === STX || this.c0 === ETX) {
-				token = new TokenFilebound(this.iterator_result_char.value)
-				this.advance()
+					token.add(this.c0)
+					this.advance()
+				}
 			} else if (digits_dec.includes(this.c0)) {
 				token = new TokenNumber(this.iterator_result_char.value)
 				this.advance()
 				while (!this.iterator_result_char.done && digits_dec.includes(this.c0)) {
 					token.add(this.c0)
 					this.advance()
->>>>>>> 9d0291a8
 				}
 			} else if (word_starts.includes(this.c0)) {
 				token = new TokenWord(this.iterator_result_char.value)
