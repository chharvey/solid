--- conflicted
+++ resolved
@@ -12,18 +12,16 @@
 const identifier_starts: readonly string[] = `0 1 2 3 4 5 6 7 8 9`.split(' ')
 const whitespace: readonly string[] = [' ', '\t', '\n']
 
-<<<<<<< HEAD
 const COMMENT_MULTI_START: '"'   = '"'
 const COMMENT_MULTI_END  : '."'  = '."'
 const COMMENT_DOC_START  : '...' = '...'
 const COMMENT_DOC_END    : '...' = COMMENT_DOC_START
 const COMMENT_LINE       : '..'  = '..'
-=======
+
 const STRING_LITERAL_DELIM: '\'' = `'`
 const STRING_TEMPLATE_DELIM: '`' = '`'
 const STRING_TEMPLATE_INTERP_START: '{{' = '{{'
 const STRING_TEMPLATE_INTERP_END  : '}}' = '}}'
->>>>>>> ce2d65fa
 
 
 /**
@@ -110,7 +108,6 @@
 	static * generate(sourceText: string): Iterator<Token> {
 		const scanner: Iterator<Char> = Scanner.generate(sourceText)
 		/**
-<<<<<<< HEAD
 		 * Did the lexer just pass a token that contains `\n`?
 		 */
 		let state_newline: boolean = false;
@@ -118,11 +115,10 @@
 		 * How many levels of nested multi-line comments are we in?
 		 */
 		let comment_multiline_level: number /* bigint */ = 0;
-=======
+		/**
 		 * How many levels of nested string templates are we in?
 		 */
 		let template_level: number /* bigint */ = 0;
->>>>>>> ce2d65fa
 		let character: IteratorResult<Char> = scanner.next()
 		let c0: string = character.value.cargo
 		let l1: Char|null = character.value.lookahead()
@@ -168,7 +164,6 @@
 			if (c0 === ENDMARK) {
 				token.type = TokenType.EOF
 				advance()
-<<<<<<< HEAD
 			} else if ((c0 as string) === COMMENT_MULTI_START) { // we found a multi-line comment
 				token.type = TokenType.COMMENT
 				advance(COMMENT_MULTI_START.length)
@@ -215,8 +210,7 @@
 						advance()
 					}
 					// do not add '\n' to token
-=======
-			// TODO comments
+				}
 			} else if (c0 === STRING_LITERAL_DELIM) {
 				token.type = TokenType.STRING
 				advance()
@@ -260,7 +254,6 @@
 					}
 					token.add(c0)
 					advance()
->>>>>>> ce2d65fa
 				}
 			} else if (identifier_starts.includes(c0)) {
 				token.type = TokenType.IDENTIFIER
