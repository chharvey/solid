import Util from './Util.class'
import type Serializable from '../iface/Serializable.iface'
import {
	CompletionStructureAssessment,
} from '../spec/CompletionStructure.class'
import type Builder from '../vm/Builder.class'
import SolidLanguageType, {
	SolidTypeUnion,
} from '../vm/SolidLanguageType.class'
import SolidLanguageValue, {
	SolidNull,
	SolidBoolean,
	SolidNumber,
	SolidString,
} from '../vm/SolidLanguageValue.class'
import Int16 from '../vm/Int16.class'
import Float64 from '../vm/Float64.class'
import Instruction, {
	Operator,
	InstructionNone,
	InstructionExpression,
	InstructionConst,
	InstructionUnop,
	InstructionBinop,
	InstructionCond,
	InstructionStatement,
	InstructionModule,
} from '../vm/Instruction.class'
import {
	NanError02,
} from '../error/NanError.class'
import Token, {
	Keyword,
	TokenKeyword,
	TokenIdentifier,
	TokenNumber,
	TokenString,
	TokenTemplate,
} from './Token.class'
import type {CookValueType} from './Token.class'
import type ParseNode from './ParseNode.class'



/**
 * A SemanticNode holds only the semantics of a {@link ParseNode}.
 */
export default abstract class SemanticNode implements Serializable {
	/** The name of the type of this SemanticNode. */
	protected readonly tagname: string = this.constructor.name.slice('SemanticNode'.length) || 'Unknown'
	/** The concatenation of the source text of all children. */
	readonly source: string;
	/** The index of the first token in source text. */
	readonly source_index: number;
	/** Zero-based line number of the first token (first line is line 0). */
	readonly line_index: number;
	/** Zero-based column number of the first token (first col is col 0). */
	readonly col_index: number;

	/**
	 * Construct a new SemanticNode object.
	 *
	 * @param start_node - The initial node in the parse tree to which this SemanticNode corresponds.
	 * @param children   - The set of child inputs that creates this SemanticNode.
	 * @param attributes - Any other attributes to attach.
	 */
	constructor(
		start_node: Token|ParseNode,
		private readonly attributes: {[key: string]: CookValueType | SolidLanguageValue} = {},
		readonly children: readonly SemanticNode[] = [],
	) {
		this.source       = start_node.source
		this.source_index = start_node.source_index
		this.line_index   = start_node.line_index
		this.col_index    = start_node.col_index
	}

	/**
	 * Type-check the node as part of semantic analysis.
	 */
	abstract typeCheck(): void;

	/**
	 * Give directions to the runtime code builder.
	 * @param builder the builder to direct
	 * @return the directions to print
	 */
	abstract build(builder: Builder): Instruction;

	/**
	 * @implements Serializable
	 */
	serialize(): string {
		const attributes: Map<string, string> = new Map<string, string>()
		if (!(this instanceof SemanticNodeGoal)) {
			attributes.set('line', `${this.line_index + 1}`)
			attributes.set('col' , `${this.col_index  + 1}`)
		}
		attributes.set('source', this.source)
		Object.entries<CookValueType | SolidLanguageValue>(this.attributes).forEach(([key, value]) => {
			attributes.set(key, `${value}`)
		})
		const contents: string = this.children.map((child) => child.serialize()).join('')
		return (contents) ? `<${this.tagname} ${Util.stringifyAttributes(attributes)}>${contents}</${this.tagname}>` : `<${this.tagname} ${Util.stringifyAttributes(attributes)}/>`
	}
}



/**
 * A sematic node representing an expression.
 * There are 4 known subclasses:
 * - SemanticNodeConstant
 * - SemanticNodeIdentifier
 * - SemanticNodeTemplate
 * - SemanticNodeOperation
 */
export abstract class SemanticNodeExpression extends SemanticNode {
	constructor (
		start_node: Token|ParseNode,
		attributes: typeof SemanticNode.prototype['attributes'] = {},
		children: typeof SemanticNode.prototype.children = [],
	) {
		super(start_node, attributes, children)
	}

	typeCheck(): void {
		this.type() // assert does not throw
	}
	/**
	 * @override
	 * @param to_float Should the returned instruction be type-coersed into a floating-point number?
	 */
	abstract build(builder: Builder, to_float?: boolean): InstructionExpression;
	/**
	 * The Type of this expression.
	 */
	abstract type(): SolidLanguageType;
	/**
	 * Assess the value of this node at compile-time, if possible.
	 * @return the computed value of this node, or a SemanticNode if the value cannot be computed by the compiler
	 */
	abstract assess(): CompletionStructureAssessment | null;
}
export class SemanticNodeConstant extends SemanticNodeExpression {
	declare children:
		| readonly []
	readonly value: string | SolidLanguageValue;
	constructor (start_node: TokenKeyword | TokenNumber | TokenString | TokenTemplate) {
		const cooked: number | bigint | string = start_node.cook()
		const value: string | SolidLanguageValue =
			(start_node instanceof TokenKeyword) ?
				(start_node.source === Keyword.FALSE) ? SolidBoolean.FALSE :
				(start_node.source === Keyword.TRUE ) ? SolidBoolean.TRUE  :
				SolidNull.NULL
			:
			(start_node instanceof TokenNumber) ?
				start_node.isFloat ? new Float64(cooked as number) : new Int16(BigInt(cooked as number))
			:
			cooked as string
		super(start_node, {value})
		this.value = value
	}
	build(_builder: Builder, to_float: boolean = false): InstructionConst {
		return this.assess().build(to_float)
	}
	type(): SolidLanguageType {
		return (
			(this.value instanceof SolidNull)    ? SolidNull :
			(this.value instanceof SolidBoolean) ? SolidBoolean :
			(this.value instanceof Int16)        ? Int16 :
			(this.value instanceof Float64)      ? Float64 :
			SolidString
		)
	}
	assess(): CompletionStructureAssessment {
		if (this.value instanceof SolidLanguageValue) {
			return new CompletionStructureAssessment(this.value)
		} else {
			throw new Error('not yet supported.')
		}
	}
}
export class SemanticNodeIdentifier extends SemanticNodeExpression {
	declare children:
		| readonly []
	constructor (start_node: TokenIdentifier) {
		const id: bigint | null = start_node.cook()
		super(start_node, {id})
	}
	build(generator: Builder): InstructionExpression {
		throw new Error('not yet supported.')
	}
	type(): SolidLanguageType {
		throw new Error('Not yet supported.')
	}
	assess(): CompletionStructureAssessment {
		throw new Error('Not yet supported.')
	}
}
export class SemanticNodeTemplate extends SemanticNodeExpression {
	constructor(
		start_node: ParseNode,
		readonly children: // FIXME spread types
			| readonly [SemanticNodeConstant]
			| readonly [SemanticNodeConstant,                                                                     SemanticNodeConstant]
			| readonly [SemanticNodeConstant, SemanticNodeExpression,                                             SemanticNodeConstant]
			// | readonly [SemanticNodeConstant,                         ...SemanticNodeTemplatePartialChildrenType, SemanticNodeConstant]
			// | readonly [SemanticNodeConstant, SemanticNodeExpression, ...SemanticNodeTemplatePartialChildrenType, SemanticNodeConstant]
			| readonly SemanticNodeExpression[]
	) {
		super(start_node, {}, children)
	}
	build(generator: Builder): InstructionExpression {
		throw new Error('not yet supported.')
	}
	type(): SolidLanguageType {
		return SolidString
	}
	assess(): CompletionStructureAssessment {
		throw new Error('Not yet supported.')
	}
}
export abstract class SemanticNodeOperation extends SemanticNodeExpression {
	/** @override */
	protected readonly tagname: string = 'Operation' // TODO remove after refactoring tests using `#serialize`
	private is_folded: boolean = false
	protected assessments: (CompletionStructureAssessment | null)[] = []
	constructor(
		start_node: ParseNode,
		readonly operator: Operator,
		readonly children:
			| readonly SemanticNodeExpression[]
	) {
		super(start_node, {operator}, children)
	}
	/** @final */
	build(builder: Builder, to_float: boolean = false): InstructionExpression {
		if (!this.is_folded) {
			this.fold()
		}
		return this.build_do(builder, to_float || this.type() === Float64)
	}
	protected abstract build_do(builder: Builder, to_float?: boolean): InstructionExpression;
	/** @final */
	assess(): CompletionStructureAssessment | null {
		if (!this.is_folded) {
			this.fold()
		}
		return this.assess_do()
	}
	protected abstract assess_do(): CompletionStructureAssessment | null;
	private fold(): void {
		this.assessments = this.children.map((child) => child.assess())
		this.is_folded = true
	}
}
export class SemanticNodeOperationUnary extends SemanticNodeOperation {
	private static fold<T extends SolidNumber<T>>(op: Operator, z: T): T {
		return new Map<Operator, (z: T) => T>([
			[Operator.AFF, (z) => z      ],
			[Operator.NEG, (z) => z.neg()],
		]).get(op)!(z)
	}
	declare assessments: [
		CompletionStructureAssessment | null,
	];
	constructor(
		start_node: ParseNode,
		operator: Operator,
		readonly children:
			| readonly [SemanticNodeExpression]
	) {
		super(start_node, operator, children)
	}
	protected build_do(builder: Builder, to_float: boolean = false): InstructionUnop {
		return new InstructionUnop(
			this.operator,
			(this.assessments[0]) ? this.assessments[0].build(to_float) : this.children[0].build(builder, to_float),
		)
	}
	type(): SolidLanguageType {
		if ([Operator.NOT, Operator.EMPTY].includes(this.operator)) {
			return SolidBoolean
		}
		const t0: SolidLanguageType = this.children[0].type()
		return (SolidLanguageType.isNumericType(t0)) ? t0 : (() => { throw new TypeError('Invalid operation.') })()
	}
	protected assess_do(): CompletionStructureAssessment | null {
		if (!this.assessments[0]) {
			return null
		}
		const v0: SolidLanguageValue = this.assessments[0].value
		return new CompletionStructureAssessment(
			(this.operator === Operator.NOT)   ? v0.isTruthy.not :
			(this.operator === Operator.EMPTY) ? v0.isTruthy.not.or(SolidBoolean.fromBoolean(v0 instanceof SolidNumber && v0.eq0())) :
			(
				(v0 instanceof SolidNumber)
					? (SemanticNodeOperationUnary.fold(this.operator, v0))
					: (() => { throw new TypeError('Invalid operation.') })()
			)
		)
	}
}
export class SemanticNodeOperationBinary extends SemanticNodeOperation {
	private static fold<T extends SolidNumber<T>>(op: Operator, x: T, y: T): T {
		return new Map<Operator, (x: T, y: T) => T>([
			[Operator.EXP, (x, y) => x.exp    (y)],
			[Operator.MUL, (x, y) => x.times  (y)],
			[Operator.DIV, (x, y) => x.divide (y)],
			[Operator.ADD, (x, y) => x.plus   (y)],
			[Operator.SUB, (x, y) => x.minus  (y)],
		]).get(op)!(x, y)
	}
	declare assessments: [
		CompletionStructureAssessment | null,
		CompletionStructureAssessment | null,
	];
	constructor(
		start_node: ParseNode,
		operator: Operator,
		readonly children:
			| readonly [SemanticNodeExpression, SemanticNodeExpression]
	) {
		super(start_node, operator, children)
	}
	protected build_do(builder: Builder, to_float: boolean = false): InstructionBinop {
		return new InstructionBinop(
			this.operator,
			(this.assessments[0]) ? this.assessments[0].build(to_float) : this.children[0].build(builder, to_float),
			(this.assessments[1]) ? this.assessments[1].build(to_float) : this.children[1].build(builder, to_float),
		)
	}
	type(): SolidLanguageType {
		const t0: SolidLanguageType = this.children[0].type()
		const t1: SolidLanguageType = this.children[1].type()
<<<<<<< HEAD
		return (SolidLanguageType.isNumericType(t0) && SolidLanguageType.isNumericType(t1)) ?
			([t0, t1].includes(Float64)) ? Float64 : Int16
		: (() => { throw new TypeError('Invalid operation.') })()
=======
		return (
			(this.operator === Operator.AND) ? (t0 === SolidNull) ? t0 : new SolidTypeUnion(t0, t1) :
			(this.operator === Operator.OR)  ? (t0 === SolidNull) ? t1 : new SolidTypeUnion(t0, t1) :
			(isNumericType(t0) && isNumericType(t1)) ? ([t0, t1].includes(Float64)) ? Float64 : Int16 :
			(() => { throw new TypeError('Invalid operation.') })()
		)
>>>>>>> 83be9bdf
	}
	protected assess_do(): CompletionStructureAssessment | null {
		if (!this.assessments[0] || !this.assessments[1]) {
			return null
		}
		const v0: SolidLanguageValue = this.assessments[0].value
		const v1: SolidLanguageValue = this.assessments[1].value
		if (this.operator === Operator.DIV && v1 instanceof SolidNumber && v1.eq0()) {
			throw new NanError02(this.children[1])
		}
		return (
			(v0 instanceof Int16       && v1 instanceof Int16)       ? new CompletionStructureAssessment(SemanticNodeOperationBinary.fold(this.operator, v0,           v1))           :
			(v0 instanceof SolidNumber && v1 instanceof SolidNumber) ? new CompletionStructureAssessment(SemanticNodeOperationBinary.fold(this.operator, v0.toFloat(), v1.toFloat())) :
			(() => { throw new TypeError('Invalid operation.') })()
		)
	}
}
export class SemanticNodeOperationTernary extends SemanticNodeOperation {
	declare assessments: [
		CompletionStructureAssessment | null,
		CompletionStructureAssessment | null,
		CompletionStructureAssessment | null,
	];
	constructor(
		start_node: ParseNode,
		operator: Operator,
		readonly children:
			| readonly [SemanticNodeExpression, SemanticNodeExpression, SemanticNodeExpression]
	) {
		super(start_node, operator, children)
	}
	protected build_do(builder: Builder, to_float: boolean = false): InstructionCond {
		!this.assessments[0]; // assert
		return new InstructionCond(
			                                                              this.children[0].build(builder, to_float),
			(this.assessments[0]) ? this.assessments[0].build(to_float) : this.children[0].build(builder, to_float),
			(this.assessments[1]) ? this.assessments[1].build(to_float) : this.children[1].build(builder, to_float),
		)
	}
	type(): SolidLanguageType {
		const t0: SolidLanguageType = this.children[0].type()
		const t1: SolidLanguageType = this.children[1].type()
		const t2: SolidLanguageType = this.children[2].type()
		return (t0 === SolidBoolean) ? new SolidTypeUnion(t1, t2) : (() => { throw new TypeError('Invalid operation.') })()
	}
	protected assess_do(): CompletionStructureAssessment | null {
		return this.assessments[0] && (
			(this.assessments[0].value === SolidBoolean.TRUE)
				? this.assessments[1] && new CompletionStructureAssessment(this.assessments[1].value)
				: this.assessments[2] && new CompletionStructureAssessment(this.assessments[2].value)
		)
	}
}
/**
 * A sematic node representing a statement.
 * There are 3 known subclasses:
 * - SemanticNodeStatementExpression
 * - SemanticNodeDeclaration
 * - SemanticNodeAssignment
 */
export type SemanticStatementType =
	| SemanticNodeStatementExpression
	| SemanticNodeDeclaration
	| SemanticNodeAssignment
export class SemanticNodeStatementExpression extends SemanticNode {
	constructor(
		start_node: ParseNode,
		readonly children:
			| readonly []
			| readonly [SemanticNodeExpression]
	) {
		super(start_node, {}, children)
	}
	typeCheck(): void {
		this.children[0] && this.children[0].type() // assert does not throw // COMBAK this.children[0]?.type()
	}
	build(generator: Builder): InstructionNone | InstructionStatement {
		return (!this.children.length)
			? new InstructionNone()
			: generator.stmt(this.children[0])
	}
}
export class SemanticNodeDeclaration extends SemanticNode {
	constructor (
		start_node: ParseNode,
		type: string,
		unfixed: boolean,
		readonly children:
			| readonly [SemanticNodeAssignee, SemanticNodeAssigned]
	) {
		super(start_node, {type, unfixed}, children)
	}
	typeCheck(): void {
		throw new Error('not yet supported.')
		// const assignedType = this.children[1].type()
	}
	build(generator: Builder): Instruction {
		throw new Error('not yet supported.')
	}
}
export class SemanticNodeAssignment extends SemanticNode {
	constructor (
		start_node: ParseNode,
		readonly children:
			| readonly [SemanticNodeAssignee, SemanticNodeAssigned]
	) {
		super(start_node, {}, children)
	}
	typeCheck(): void {
		throw new Error('not yet supported.')
		// const assignedType = this.children[1].type()
	}
	build(generator: Builder): Instruction {
		throw new Error('not yet supported.')
	}
}
export class SemanticNodeAssignee extends SemanticNode {
	constructor(
		start_node: Token,
		readonly children:
			| readonly [SemanticNodeIdentifier]
	) {
		super(start_node, {}, children)
	}
	typeCheck(): void {
		throw new Error('not yet supported.')
	}
	build(generator: Builder): Instruction {
		throw new Error('not yet supported.')
	}
}
export class SemanticNodeAssigned extends SemanticNode {
	constructor(
		start_node: ParseNode,
		readonly children:
			| readonly [SemanticNodeExpression]
	) {
		super(start_node, {}, children)
	}
	typeCheck(): void {
		this.type() // assert does not throw
	}
	build(generator: Builder): Instruction {
		throw new Error('not yet supported.')
	}
	/**
	 * The Type of the assigned expression.
	 */
	type(): SolidLanguageType {
		return this.children[0].type()
	}
}
export class SemanticNodeGoal extends SemanticNode {
	constructor(
		start_node: ParseNode,
		readonly children:
			| readonly []
			| readonly SemanticStatementType[]
	) {
		super(start_node, {}, children)
	}
	typeCheck(): void {
		this.children.forEach((child) => {
			child.typeCheck()
		})
	}
	build(generator: Builder): InstructionNone | InstructionModule {
		return (!this.children.length)
			? new InstructionNone()
			: generator.goal(this.children)
	}
}<|MERGE_RESOLUTION|>--- conflicted
+++ resolved
@@ -334,18 +334,12 @@
 	type(): SolidLanguageType {
 		const t0: SolidLanguageType = this.children[0].type()
 		const t1: SolidLanguageType = this.children[1].type()
-<<<<<<< HEAD
-		return (SolidLanguageType.isNumericType(t0) && SolidLanguageType.isNumericType(t1)) ?
-			([t0, t1].includes(Float64)) ? Float64 : Int16
-		: (() => { throw new TypeError('Invalid operation.') })()
-=======
 		return (
 			(this.operator === Operator.AND) ? (t0 === SolidNull) ? t0 : new SolidTypeUnion(t0, t1) :
 			(this.operator === Operator.OR)  ? (t0 === SolidNull) ? t1 : new SolidTypeUnion(t0, t1) :
-			(isNumericType(t0) && isNumericType(t1)) ? ([t0, t1].includes(Float64)) ? Float64 : Int16 :
+			(SolidLanguageType.isNumericType(t0) && SolidLanguageType.isNumericType(t1)) ? ([t0, t1].includes(Float64)) ? Float64 : Int16 :
 			(() => { throw new TypeError('Invalid operation.') })()
 		)
->>>>>>> 83be9bdf
 	}
 	protected assess_do(): CompletionStructureAssessment | null {
 		if (!this.assessments[0] || !this.assessments[1]) {
