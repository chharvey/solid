--- conflicted
+++ resolved
@@ -1,12 +1,6 @@
 import Serializable from '../iface/Serializable.iface'
-<<<<<<< HEAD
-
-import {STX, ETX} from './Scanner.class'
-
+import {STX, ETX} from './Char.class'
 import Token from './Token.class'
-=======
-import {STX, ETX} from './Char.class'
->>>>>>> 0c1835f9
 import ParseNode from './ParseNode.class'
 
 
@@ -38,11 +32,7 @@
 	constructor(
 		start_node: Token|ParseNode,
 		private readonly attributes: { [key: string]: string|number|boolean|null } = {},
-<<<<<<< HEAD
 		readonly children: readonly SemanticNode[] = [],
-=======
-		protected readonly children: readonly SemanticNode[] = [],
->>>>>>> 0c1835f9
 	) {
 		this.tagname      = this.constructor.name.slice('SemanticNode'.length) || 'Unknown'
 		this.source       = start_node.source
@@ -103,7 +93,7 @@
 	}
 }
 export class SemanticNodeGoal extends SemanticNode {
-	constructor(start_node: ParseNode, children: readonly [SemanticNodeExpression]) {
+	constructor(start_node: ParseNode, children: readonly [SemanticNodeStatementList]) {
 		super(start_node, {}, children)
 	}
 	compile(): string {
@@ -173,11 +163,7 @@
 	}
 }
 export class SemanticNodeConstant extends SemanticNode {
-<<<<<<< HEAD
-	constructor(start_node: Token, value: string|number) {
-=======
-	constructor(start_node: ParseNode, private readonly value: number) {
->>>>>>> 0c1835f9
+	constructor(start_node: Token, private readonly value: string|number) {
 		super(start_node, {value})
 	}
 	compile(): string {
