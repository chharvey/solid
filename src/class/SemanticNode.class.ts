--- conflicted
+++ resolved
@@ -1,16 +1,11 @@
 import Util from './Util.class'
 import type Serializable from '../iface/Serializable.iface'
-<<<<<<< HEAD
-import CodeGenerator from './CodeGenerator.class'
+import type CodeGenerator from './CodeGenerator.class'
 import Token, {
 	Filebound,
 	Punctuator,
 } from './Token.class'
 import type {CookValueType} from './Token.class'
-=======
-import type CodeGenerator from './CodeGenerator.class'
-import {SOT, EOT} from './Char.class'
->>>>>>> fc59c456
 import type ParseNode from './ParseNode.class'
 import type {
 	ParseNodeExpressionUnit,
@@ -101,13 +96,8 @@
 	constructor(start_node: Token|ParseNode) {
 		super(start_node)
 	}
-<<<<<<< HEAD
-	compile(): CodeGenerator {
-		return new CodeGenerator()
-=======
 	compile(generator: CodeGenerator): void {
 		generator.nop()
->>>>>>> fc59c456
 	}
 }
 export class SemanticNodeConstant extends SemanticNode {
@@ -117,9 +107,8 @@
 	) {
 		super(start_node, {value})
 	}
-<<<<<<< HEAD
-	compile(generator: CodeGenerator): CodeGenerator {
-		return (typeof this.value === 'number')
+	compile(generator: CodeGenerator): void {
+		(typeof this.value === 'number')
 			? generator.const(this.value)
 			: generator // TODO strings
 	}
@@ -136,10 +125,6 @@
 			readonly SemanticExpressionType[],
 	) {
 		super(canonical, {}, children)
-=======
-	compile(generator: CodeGenerator): void {
-		return this.children[0].compile(generator)
->>>>>>> fc59c456
 	}
 }
 export class SemanticNodeExpression extends SemanticNode {
@@ -182,15 +167,15 @@
 	constructor(canonical: ParseNode) {
 		super(canonical)
 	}
-	compile(generator: CodeGenerator): CodeGenerator {
-		return generator.nop()
+	compile(generator: CodeGenerator): void {
+		generator.nop()
 	}
 }
 export class SemanticNodeStatementExpression extends SemanticNode {
 	constructor(canonical: ParseNode, children: readonly [SemanticExpressionType]) {
 		super(canonical, {}, children)
 	}
-	compile(generator: CodeGenerator): CodeGenerator {
+	compile(generator: CodeGenerator): void {
 		return this.children[0].compile(generator)
 	}
 }
@@ -202,12 +187,10 @@
 	) {
 		super(canonical, {}, children)
 	}
-<<<<<<< HEAD
-	compile(generator: CodeGenerator): CodeGenerator {
+	compile(generator: CodeGenerator): void {
 		this.children.forEach((child) => {
 			child.compile(generator)
 		})
-		return generator
 	}
 }
 export class SemanticNodeGoal extends SemanticNode {
@@ -218,11 +201,7 @@
 	) {
 		super(start_node, {}, children)
 	}
-	compile(): CodeGenerator {
-		return this.children[0].compile(new CodeGenerator())
-=======
-	compile(generator: CodeGenerator): void {
-		generator.const(this.value)
->>>>>>> fc59c456
+	compile(generator: CodeGenerator): void {
+		return this.children[0].compile(generator)
 	}
 }