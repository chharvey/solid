--- conflicted
+++ resolved
@@ -5,12 +5,7 @@
 	NanError02,
 } from '../error/NanError.class'
 import type CodeGenerator from './CodeGenerator.class'
-<<<<<<< HEAD
-import type Token from './Token.class'
-import type {
-=======
 import Token, {
->>>>>>> c1e90474
 	Punctuator,
 } from './Token.class'
 import type {CookValueType} from './Token.class'
@@ -69,11 +64,7 @@
 	 * @param generator the generator to direct
 	 * @return the directions to print
 	 */
-<<<<<<< HEAD
-	abstract evaluate(generator: CodeGenerator): string;
-=======
 	abstract build(generator: CodeGenerator): string;
->>>>>>> c1e90474
 
 	/**
 	 * @implements Serializable
@@ -108,14 +99,11 @@
 	 * The Type of this expression.
 	 */
 	abstract type(): SolidLanguageType;
-<<<<<<< HEAD
-=======
 	/**
 	 * Assess the value of this node at compile-time, if possible.
 	 * @return the computed value of this node, or `null` if the value cannot be computed by the compiler
 	 */
 	abstract assess(): number | null;
->>>>>>> c1e90474
 }
 export class SemanticNodeConstant extends SemanticNodeExpression {
 	declare children:
@@ -126,23 +114,15 @@
 	) {
 		super(start_node, {value})
 	}
-<<<<<<< HEAD
-	evaluate(generator: CodeGenerator): string {
-		return (typeof this.value === 'number')
-			? generator.const(this.value)
-=======
 	build(generator: CodeGenerator): string {
 		return (typeof this.value === 'number')
 			? generator.const(this.assess())
->>>>>>> c1e90474
 			: generator.nop() // TODO strings
 	}
 	type(): SolidLanguageType {
 		return (typeof this.value === 'number')
 			? SolidLanguageType.NUMBER
 			: SolidLanguageType.STRING
-<<<<<<< HEAD
-=======
 	}
 	assess(): number {
 		if (typeof this.value === 'number') {
@@ -150,7 +130,6 @@
 		} else {
 			throw new Error('not yet supported.')
 		}
->>>>>>> c1e90474
 	}
 }
 export class SemanticNodeIdentifier extends SemanticNodeExpression {
@@ -159,17 +138,15 @@
 	constructor(start_node: Token, id: bigint|null) {
 		super(start_node, {id})
 	}
-<<<<<<< HEAD
-	evaluate(generator: CodeGenerator): string {
-=======
-	build(generator: CodeGenerator): string {
->>>>>>> c1e90474
+	build(generator: CodeGenerator): string {
 		throw new Error('not yet supported.')
 	}
 	type(): SolidLanguageType {
 		throw new Error('Not yet supported.')
 	}
-<<<<<<< HEAD
+	assess(): number | null {
+		throw new Error('Not yet supported.')
+	}
 }
 export class SemanticNodeTemplate extends SemanticNodeExpression {
 	constructor(
@@ -184,11 +161,14 @@
 	) {
 		super(start_node, {}, children)
 	}
-	evaluate(generator: CodeGenerator): string {
+	build(generator: CodeGenerator): string {
 		throw new Error('not yet supported.')
 	}
 	type(): SolidLanguageType {
 		return SolidLanguageType.STRING
+	}
+	assess(): number | null {
+		throw new Error('Not yet supported.')
 	}
 }
 type SemanticNodeTemplatePartialChildrenType = // FIXME spread types
@@ -204,98 +184,10 @@
 	) {
 		super(start_node, {}, children)
 	}
-	evaluate(generator: CodeGenerator): string {
-		throw new Error('not yet supported.')
-	}
-}
-export class SemanticNodeOperation extends SemanticNodeExpression {
-	constructor(
-		start_node: ParseNode,
-		private readonly operator: Punctuator,
-		readonly children:
-			| readonly [SemanticNodeExpression                        ]
-			| readonly [SemanticNodeExpression, SemanticNodeExpression]
-	) {
-		super(start_node, {operator}, children)
-=======
-	assess(): number | null {
-		throw new Error('Not yet supported.')
-	}
-}
-export class SemanticNodeTemplate extends SemanticNodeExpression {
-	constructor(
-		start_node: ParseNode,
-		readonly children: // FIXME spread types
-			| readonly [SemanticNodeConstant]
-			| readonly [SemanticNodeConstant,                                                                     SemanticNodeConstant]
-			| readonly [SemanticNodeConstant, SemanticNodeExpression,                                             SemanticNodeConstant]
-			// | readonly [SemanticNodeConstant,                         ...SemanticNodeTemplatePartialChildrenType, SemanticNodeConstant]
-			// | readonly [SemanticNodeConstant, SemanticNodeExpression, ...SemanticNodeTemplatePartialChildrenType, SemanticNodeConstant]
-			| readonly SemanticNodeExpression[]
-	) {
-		super(start_node, {}, children)
-	}
-	build(generator: CodeGenerator): string {
-		throw new Error('not yet supported.')
-	}
-	type(): SolidLanguageType {
-		return SolidLanguageType.STRING
-	}
-	assess(): number | null {
-		throw new Error('Not yet supported.')
-	}
-}
-type SemanticNodeTemplatePartialChildrenType = // FIXME spread types
-	| readonly [                                            SemanticNodeConstant                        ]
-	| readonly [                                            SemanticNodeConstant, SemanticNodeExpression]
-	// | readonly [...SemanticNodeTemplatePartialChildrenType, SemanticNodeConstant                        ]
-	// | readonly [...SemanticNodeTemplatePartialChildrenType, SemanticNodeConstant, SemanticNodeExpression]
-	| readonly SemanticNodeExpression[]
-export class SemanticNodeTemplatePartial extends SemanticNode {
-	constructor(
-		start_node: ParseNode,
-		readonly children: SemanticNodeTemplatePartialChildrenType,
-	) {
-		super(start_node, {}, children)
->>>>>>> c1e90474
-	}
-	build(generator: CodeGenerator): string {
-		throw new Error('not yet supported.')
-	}
-	type(): SolidLanguageType {
-		const t1: SolidLanguageType = this.children[0].type()
-		if (t1 !== SolidLanguageType.NUMBER || this.children.length === 2 && this.children[1].type() !== SolidLanguageType.NUMBER) {
-			throw new TypeError('Invalid operation.')
-		}
-		return t1
-	}
-}
-<<<<<<< HEAD
-/**
- * A sematic node representing a statement.
- * There are 3 known subclasses:
- * - SemanticNodeStatementExpression
- * - SemanticNodeDeclaration
- * - SemanticNodeAssignment
- */
-export type SemanticStatementType =
-	| SemanticNodeStatementExpression
-	| SemanticNodeDeclaration
-	| SemanticNodeAssignment
-export class SemanticNodeStatementExpression extends SemanticNode {
-	constructor(
-		start_node: ParseNode,
-		readonly children:
-			| readonly []
-			| readonly [SemanticNodeExpression]
-	) {
-		super(start_node, {}, children)
-	}
-	evaluate(generator: CodeGenerator): string {
-		return (!this.children.length)
-			? generator.nop()
-			: this.children[0].evaluate(generator)
-=======
+	build(generator: CodeGenerator): string {
+		throw new Error('not yet supported.')
+	}
+}
 export class SemanticNodeOperation extends SemanticNodeExpression {
 	private static FOLD_UNARY: Map<Punctuator, (z: number) => number> = new Map<Punctuator, (z: number) => number>([
 		[Punctuator.AFF, (z) => Number(new Int16(BigInt(z))      .toNumeric())],
@@ -371,7 +263,6 @@
 		return (!this.children.length)
 			? generator.nop()
 			: this.children[0].build(generator)
->>>>>>> c1e90474
 	}
 }
 export class SemanticNodeDeclaration extends SemanticNode {
@@ -384,11 +275,7 @@
 	) {
 		super(start_node, {type, unfixed}, children)
 	}
-<<<<<<< HEAD
-	evaluate(generator: CodeGenerator): string {
-=======
-	build(generator: CodeGenerator): string {
->>>>>>> c1e90474
+	build(generator: CodeGenerator): string {
 		throw new Error('not yet supported.')
 	}
 }
@@ -400,11 +287,7 @@
 	) {
 		super(start_node, {}, children)
 	}
-<<<<<<< HEAD
-	evaluate(generator: CodeGenerator): string {
-=======
-	build(generator: CodeGenerator): string {
->>>>>>> c1e90474
+	build(generator: CodeGenerator): string {
 		throw new Error('not yet supported.')
 	}
 }
@@ -416,11 +299,7 @@
 	) {
 		super(start_node, {}, children)
 	}
-<<<<<<< HEAD
-	evaluate(generator: CodeGenerator): string {
-=======
-	build(generator: CodeGenerator): string {
->>>>>>> c1e90474
+	build(generator: CodeGenerator): string {
 		throw new Error('not yet supported.')
 	}
 }
@@ -432,11 +311,7 @@
 	) {
 		super(start_node, {}, children)
 	}
-<<<<<<< HEAD
-	evaluate(generator: CodeGenerator): string {
-=======
-	build(generator: CodeGenerator): string {
->>>>>>> c1e90474
+	build(generator: CodeGenerator): string {
 		throw new Error('not yet supported.')
 	}
 }
@@ -449,17 +324,10 @@
 	) {
 		super(start_node, {}, children)
 	}
-<<<<<<< HEAD
-	evaluate(generator: CodeGenerator): string {
-		return (!this.children.length)
-			? generator.nop()
-			: this.children[0].evaluate(generator)
-=======
 	build(generator: CodeGenerator): string {
 		return (!this.children.length)
 			? generator.nop()
 			: this.children[0].build(generator)
->>>>>>> c1e90474
 	}
 }
 export class SemanticNodeStatementList extends SemanticNode {
@@ -470,15 +338,9 @@
 	) {
 		super(start_node, {}, children)
 	}
-<<<<<<< HEAD
-	evaluate(generator: CodeGenerator): string {
-		return this.children.map((child) =>
-			child.evaluate(generator)
-=======
 	build(generator: CodeGenerator): string {
 		return this.children.map((child) =>
 			child.build(generator)
->>>>>>> c1e90474
 		).join('')
 	}
 }