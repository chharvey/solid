import Util from './Util.class'
import type Serializable from '../iface/Serializable.iface'
import CodeGenerator from './CodeGenerator.class'
<<<<<<< HEAD
import {STX, ETX} from './Char.class'
import type Token from './Token.class'
import type {CookValueType} from './Token.class'
=======
import {SOT, EOT} from './Char.class'
>>>>>>> 8b65dd88
import type ParseNode from './ParseNode.class'
import type {
	ParseNodeExpressionUnit,
} from './ParseNode.class'



export enum Operator {
	/** Add.          */ ADD, // +
	/** Subtract.     */ SUB, // -
	/** Multiply.     */ MUL, // *
	/** Divide.       */ DIV, // /
	/** Exponentiate. */ EXP, // ^
	/** Affirm.       */ AFF, // +
	/** Negate.       */ NEG, // -
}

export type SemanticStatementType = SemanticNodeDeclaration | SemanticNodeAssignment | SemanticNodeStatementExpression | SemanticNodeStatementEmpty
export type SemanticExpressionType = SemanticNodeConstant|SemanticNodeIdentifier|SemanticNodeTemplate|SemanticNodeExpression



/**
 * A SemanticNode holds only the semantics of a {@link ParseNode}.
 */
export default class SemanticNode implements Serializable {
	/** The name of the type of this SemanticNode. */
	readonly tagname: string;
	/** The concatenation of the source text of all children. */
	private readonly source: string;
	/** The index of the first token in source text. */
	readonly source_index: number;
	/** Zero-based line number of the first token (first line is line 0). */
	readonly line_index: number;
	/** Zero-based column number of the first token (first col is col 0). */
	readonly col_index: number;

	/**
	 * Construct a new SemanticNode object.
	 *
	 * @param start_node - The initial node in the parse tree to which this SemanticNode corresponds.
	 * @param children   - The set of child inputs that creates this SemanticNode.
	 * @param attributes - Any other attributes to attach.
	 */
	constructor(
		start_node: Token|ParseNode,
		private readonly attributes: { [key: string]: CookValueType } = {},
		readonly children: readonly SemanticNode[] = [],
	) {
		this.tagname      = this.constructor.name.slice('SemanticNode'.length) || 'Unknown'
		this.source       = start_node.source
		this.source_index = start_node.source_index
		this.line_index   = start_node.line_index
		this.col_index    = start_node.col_index
	}

	/**
	 * Give directions to the runtime code generator.
	 * @param generator the generator to direct
	 */
	compile(generator: CodeGenerator): CodeGenerator {
		return generator.unreachable() // TODO make `ParseNode` and `SemanticNode` abstract classes
	}

	/**
	 * @implements Serializable
	 */
	serialize(): string {
<<<<<<< HEAD
		const attributes: Map<string, string> = new Map<string, string>()
		if (!(this instanceof SemanticNodeGoal)) {
			attributes.set('line', `${this.line_index + 1}`)
			attributes.set('col' , `${this.col_index  + 1}`)
		}
		attributes.set('source', this.source
			.replace(/\&/g, '&amp;' )
			.replace(/\</g, '&lt;'  )
			.replace(/\>/g, '&gt;'  )
			.replace(/\'/g, '&apos;')
			.replace(/\"/g, '&quot;')
			.replace(/\\/g, '&#x5c;')
			.replace(/\t/g, '&#x09;')
			.replace(/\n/g, '&#x0a;')
			.replace(/\r/g, '&#x0d;')
			.replace(/\u0000/g, '&#x00;')
			.replace(STX, '\u2402') /* SYMBOL FOR START OF TEXT */
			.replace(ETX, '\u2403') /* SYMBOL FOR START OF TEXT */
		)
		Object.entries<CookValueType>(this.attributes).forEach(([key, value]) => {
			attributes.set(key, `${value}`)
		})
=======
		const attributes: string = ' ' + [
			!(this instanceof SemanticNodeGoal) ? `line="${this.line_index + 1}"` : '',
			!(this instanceof SemanticNodeGoal) ?  `col="${this.col_index  + 1}"` : '',
			`source="${
				this.source
					.replace(SOT, '\u2402') // SYMBOL FOR START OF TEXT
					.replace(EOT, '\u2403') // SYMBOL FOR END   OF TEXT
			}"`,
			...Object.entries<string|number|boolean|null>(this.attributes).map(([key, value]) => `${key}="${value}"`),
		].join(' ').trim()
>>>>>>> 8b65dd88
		const contents: string = this.children.map((child) => child.serialize()).join('')
		return (contents) ? `<${this.tagname} ${Util.stringifyAttributes(attributes)}>${contents}</${this.tagname}>` : `<${this.tagname} ${Util.stringifyAttributes(attributes)}/>`
	}
}



export class SemanticNodeNull extends SemanticNode {
	constructor(start_node: Token|ParseNode) {
		super(start_node)
	}
	compile(): CodeGenerator {
		return new CodeGenerator()
	}
}
export class SemanticNodeConstant extends SemanticNode {
	constructor(
		start_node: Token|ParseNodeExpressionUnit,
		private readonly value: string|number,
	) {
		super(start_node, {value})
	}
	compile(generator: CodeGenerator): CodeGenerator {
		return (typeof this.value === 'number')
			? generator.const(this.value)
			: generator // TODO strings
	}
}
export class SemanticNodeIdentifier extends SemanticNode {
	constructor(canonical: Token, id: bigint|null) {
		super(canonical, {id})
	}
}
export class SemanticNodeTemplate extends SemanticNode {
	constructor(
		canonical: ParseNode,
		readonly children:
			readonly SemanticExpressionType[],
	) {
		super(canonical, {}, children)
	}
}
export class SemanticNodeExpression extends SemanticNode {
	constructor(
		start_node: ParseNode,
		private readonly operator: Operator,
		readonly children:
			readonly [SemanticExpressionType                        ] |
			readonly [SemanticExpressionType, SemanticExpressionType],
	) {
		super(start_node, {operator: Operator[operator]}, children)
	}
	compile(generator: CodeGenerator): CodeGenerator {
		return (this.children.length === 1)
			? generator.unop (this.operator, ...this.children)
			: generator.binop(this.operator, ...this.children)
	}
}
export class SemanticNodeDeclaration extends SemanticNode {
	constructor(canonical: ParseNode, type: string, unfixed: boolean, children: readonly [SemanticNodeAssignee, SemanticNodeAssigned]) {
		super(canonical, {type, unfixed}, children)
	}
}
export class SemanticNodeAssignment extends SemanticNode {
	constructor(canonical: ParseNode, children: readonly [SemanticNodeAssignee, SemanticNodeAssigned]) {
		super(canonical, {}, children)
	}
}
export class SemanticNodeAssignee extends SemanticNode {
	constructor(canonical: Token, children: readonly [SemanticNodeIdentifier]) {
		super(canonical, {}, children)
	}
}
export class SemanticNodeAssigned extends SemanticNode {
	constructor(canonical: ParseNode, children: readonly [SemanticExpressionType]) {
		super(canonical, {}, children)
	}
}
export class SemanticNodeStatementEmpty extends SemanticNode {
	constructor(canonical: ParseNode) {
		super(canonical)
	}
	compile(generator: CodeGenerator): CodeGenerator {
		return generator.nop()
	}
}
export class SemanticNodeStatementExpression extends SemanticNode {
	constructor(canonical: ParseNode, children: readonly [SemanticExpressionType]) {
		super(canonical, {}, children)
	}
	compile(generator: CodeGenerator): CodeGenerator {
		return this.children[0].compile(generator)
	}
}
export class SemanticNodeStatementList extends SemanticNode {
	constructor(
		canonical: ParseNode,
		readonly children:
			readonly SemanticStatementType[],
	) {
		super(canonical, {}, children)
	}
	compile(generator: CodeGenerator): CodeGenerator {
		this.children.forEach((child) => {
			child.compile(generator)
		})
		return generator
	}
}
export class SemanticNodeGoal extends SemanticNode {
	constructor(
		start_node: ParseNode,
		readonly children:
			readonly [SemanticNodeStatementList],
	) {
		super(start_node, {}, children)
	}
	compile(): CodeGenerator {
		return this.children[0].compile(new CodeGenerator())
	}
}<|MERGE_RESOLUTION|>--- conflicted
+++ resolved
@@ -1,13 +1,12 @@
 import Util from './Util.class'
 import type Serializable from '../iface/Serializable.iface'
 import CodeGenerator from './CodeGenerator.class'
-<<<<<<< HEAD
-import {STX, ETX} from './Char.class'
+import {
+	SOT,
+	EOT,
+} from './Char.class'
 import type Token from './Token.class'
 import type {CookValueType} from './Token.class'
-=======
-import {SOT, EOT} from './Char.class'
->>>>>>> 8b65dd88
 import type ParseNode from './ParseNode.class'
 import type {
 	ParseNodeExpressionUnit,
@@ -76,7 +75,6 @@
 	 * @implements Serializable
 	 */
 	serialize(): string {
-<<<<<<< HEAD
 		const attributes: Map<string, string> = new Map<string, string>()
 		if (!(this instanceof SemanticNodeGoal)) {
 			attributes.set('line', `${this.line_index + 1}`)
@@ -93,24 +91,12 @@
 			.replace(/\n/g, '&#x0a;')
 			.replace(/\r/g, '&#x0d;')
 			.replace(/\u0000/g, '&#x00;')
-			.replace(STX, '\u2402') /* SYMBOL FOR START OF TEXT */
-			.replace(ETX, '\u2403') /* SYMBOL FOR START OF TEXT */
+			.replace(SOT, '\u2402') // SYMBOL FOR START OF TEXT
+			.replace(EOT, '\u2403') // SYMBOL FOR END   OF TEXT
 		)
 		Object.entries<CookValueType>(this.attributes).forEach(([key, value]) => {
 			attributes.set(key, `${value}`)
 		})
-=======
-		const attributes: string = ' ' + [
-			!(this instanceof SemanticNodeGoal) ? `line="${this.line_index + 1}"` : '',
-			!(this instanceof SemanticNodeGoal) ?  `col="${this.col_index  + 1}"` : '',
-			`source="${
-				this.source
-					.replace(SOT, '\u2402') // SYMBOL FOR START OF TEXT
-					.replace(EOT, '\u2403') // SYMBOL FOR END   OF TEXT
-			}"`,
-			...Object.entries<string|number|boolean|null>(this.attributes).map(([key, value]) => `${key}="${value}"`),
-		].join(' ').trim()
->>>>>>> 8b65dd88
 		const contents: string = this.children.map((child) => child.serialize()).join('')
 		return (contents) ? `<${this.tagname} ${Util.stringifyAttributes(attributes)}>${contents}</${this.tagname}>` : `<${this.tagname} ${Util.stringifyAttributes(attributes)}/>`
 	}
