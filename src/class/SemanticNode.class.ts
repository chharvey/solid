import Util from './Util.class'
import type Serializable from '../iface/Serializable.iface'
import type CodeGenerator from './CodeGenerator.class'
import Token, {
	Filebound,
	Punctuator,
} from './Token.class'
import type {CookValueType} from './Token.class'
import type ParseNode from './ParseNode.class'
import type {
	ParseNodeExpressionUnit,
} from './ParseNode.class'



export type SemanticStatementType =
<<<<<<< HEAD
	SemanticNodeDeclaration |
	SemanticNodeAssignment |
	SemanticNodeStatementExpression |
	SemanticNodeNull



/**
 * @deprecated temporary in lieu of a more full-fledged class.
 */
export enum SolidLanguageType {
	NUMBER,
	STRING,
}
=======
	| SemanticNodeDeclaration
	| SemanticNodeAssignment
	| SemanticNodeStatementExpression
	| SemanticNodeStatementEmpty
export type SemanticExpressionType =
	| SemanticNodeConstant
	| SemanticNodeIdentifier
	| SemanticNodeTemplate
	| SemanticNodeExpression
>>>>>>> cb672eca



/**
 * A SemanticNode holds only the semantics of a {@link ParseNode}.
 */
export default abstract class SemanticNode implements Serializable {
	/** The name of the type of this SemanticNode. */
	readonly tagname: string = this.constructor.name.slice('SemanticNode'.length) || 'Unknown'
	/** The concatenation of the source text of all children. */
	private readonly source: string;
	/** The index of the first token in source text. */
	readonly source_index: number;
	/** Zero-based line number of the first token (first line is line 0). */
	readonly line_index: number;
	/** Zero-based column number of the first token (first col is col 0). */
	readonly col_index: number;

	/**
	 * Construct a new SemanticNode object.
	 *
	 * @param start_node - The initial node in the parse tree to which this SemanticNode corresponds.
	 * @param children   - The set of child inputs that creates this SemanticNode.
	 * @param attributes - Any other attributes to attach.
	 */
	constructor(
		start_node: Token|ParseNode,
		private readonly attributes: { [key: string]: CookValueType } = {},
		readonly children: readonly SemanticNode[] = [],
	) {
		this.source       = start_node.source
		this.source_index = start_node.source_index
		this.line_index   = start_node.line_index
		this.col_index    = start_node.col_index
	}

	/**
	 * Give directions to the runtime code generator.
	 * @param generator the generator to direct
	 * @return the directions to print
	 */
<<<<<<< HEAD
	evaluate(generator: CodeGenerator): string {
		return generator.unreachable() // TODO make `ParseNode` and `SemanticNode` abstract classes
	}
=======
	abstract compile(generator: CodeGenerator): CodeGenerator;
>>>>>>> cb672eca

	/**
	 * @implements Serializable
	 */
	serialize(): string {
		const attributes: Map<string, string> = new Map<string, string>()
		if (!(this instanceof SemanticNodeGoal)) {
			attributes.set('line', `${this.line_index + 1}`)
			attributes.set('col' , `${this.col_index  + 1}`)
		}
		attributes.set('source', this.source
			.replace(/\&/g, '&amp;' )
			.replace(/\</g, '&lt;'  )
			.replace(/\>/g, '&gt;'  )
			.replace(/\'/g, '&apos;')
			.replace(/\"/g, '&quot;')
			.replace(/\\/g, '&#x5c;')
			.replace(/\t/g, '&#x09;')
			.replace(/\n/g, '&#x0a;')
			.replace(/\r/g, '&#x0d;')
			.replace(/\u0000/g, '&#x00;')
			.replace(Filebound.SOT, '\u2402') // SYMBOL FOR START OF TEXT
			.replace(Filebound.EOT, '\u2403') // SYMBOL FOR END   OF TEXT
		)
		Object.entries<CookValueType>(this.attributes).forEach(([key, value]) => {
			attributes.set(key, `${value}`)
		})
		const contents: string = this.children.map((child) => child.serialize()).join('')
		return (contents) ? `<${this.tagname} ${Util.stringifyAttributes(attributes)}>${contents}</${this.tagname}>` : `<${this.tagname} ${Util.stringifyAttributes(attributes)}/>`
	}
}



export class SemanticNodeNull extends SemanticNode {
	declare children:
		| readonly []
	constructor(start_node: Token|ParseNode) {
		super(start_node)
	}
<<<<<<< HEAD
	evaluate(generator: CodeGenerator): string {
		return generator.nop()
	}
}
/**
 * A sematic node representing an expression.
 * There are 4 known subclasses:
 * - SemanticNodeConstant
 * - SemanticNodeIdentifier
 * - SemanticNodeTemplate
 * - SemanticNodeOperation
 */
export abstract class SemanticNodeExpression extends SemanticNode {
	/**
	 * The Type of this expression.
	 */
	abstract type(): SolidLanguageType;
}
export class SemanticNodeConstant extends SemanticNodeExpression {
=======
	compile(generator: CodeGenerator): CodeGenerator {
		return generator.nop()
	}
}
export class SemanticNodeConstant extends SemanticNode {
	declare children:
		| readonly []
>>>>>>> cb672eca
	constructor(
		start_node: Token|ParseNodeExpressionUnit,
		private readonly value: string|number,
	) {
		super(start_node, {value})
	}
	evaluate(generator: CodeGenerator): string {
		return (typeof this.value === 'number')
			? generator.const(this.value)
			: generator.nop() // TODO strings
	}
	type(): SolidLanguageType {
		return (typeof this.value === 'number')
			? SolidLanguageType.NUMBER
			: SolidLanguageType.STRING
	}
}
<<<<<<< HEAD
export class SemanticNodeIdentifier extends SemanticNodeExpression {
	constructor(canonical: Token, id: bigint|null) {
		super(canonical, {id})
=======
export class SemanticNodeIdentifier extends SemanticNode {
	declare children:
		| readonly []
	constructor(start_node: Token, id: bigint|null) {
		super(start_node, {id})
	}
	compile(generator: CodeGenerator): CodeGenerator {
		throw new Error('not yet supported.')
>>>>>>> cb672eca
	}
	type(): SolidLanguageType {
		throw new Error('Not yet supported.')
	}
}
export class SemanticNodeTemplate extends SemanticNodeExpression {
	constructor(
<<<<<<< HEAD
		canonical: ParseNode,
		readonly children:
			readonly SemanticNodeExpression[],
=======
		start_node: ParseNode,
		readonly children: // FIXME spread types
			| readonly [SemanticNodeConstant]
			| readonly [SemanticNodeConstant,                                                                     SemanticNodeConstant]
			| readonly [SemanticNodeConstant, SemanticExpressionType,                                             SemanticNodeConstant]
			// | readonly [SemanticNodeConstant,                         ...SemanticNodeTemplatePartialChildrenType, SemanticNodeConstant]
			// | readonly [SemanticNodeConstant, SemanticExpressionType, ...SemanticNodeTemplatePartialChildrenType, SemanticNodeConstant]
			| readonly SemanticExpressionType[]
	) {
		super(start_node, {}, children)
	}
	compile(generator: CodeGenerator): CodeGenerator {
		throw new Error('not yet supported.')
	}
}
type SemanticNodeTemplatePartialChildrenType = // FIXME spread types
	| readonly [                                            SemanticNodeConstant                        ]
	| readonly [                                            SemanticNodeConstant, SemanticExpressionType]
	// | readonly [...SemanticNodeTemplatePartialChildrenType, SemanticNodeConstant                        ]
	// | readonly [...SemanticNodeTemplatePartialChildrenType, SemanticNodeConstant, SemanticExpressionType]
	| readonly SemanticExpressionType[]
export class SemanticNodeTemplatePartial extends SemanticNode {
	constructor(
		start_node: ParseNode,
		readonly children: SemanticNodeTemplatePartialChildrenType,
>>>>>>> cb672eca
	) {
		super(start_node, {}, children)
	}
	compile(generator: CodeGenerator): CodeGenerator {
		throw new Error('not yet supported.')
	}
	type(): SolidLanguageType {
		return SolidLanguageType.STRING
	}
}
export class SemanticNodeOperation extends SemanticNodeExpression {
	constructor(
		start_node: ParseNode,
		private readonly operator: Punctuator,
		readonly children:
<<<<<<< HEAD
			readonly [SemanticNodeExpression                        ] |
			readonly [SemanticNodeExpression, SemanticNodeExpression],
=======
			| readonly [SemanticExpressionType                        ]
			| readonly [SemanticExpressionType, SemanticExpressionType]
>>>>>>> cb672eca
	) {
		super(start_node, {operator}, children)
	}
	evaluate(generator: CodeGenerator): string {
		return (this.children.length === 1)
			? generator.unop (this.operator, ...this.children)
			: generator.binop(this.operator, ...this.children)
	}
	type(): SolidLanguageType {
		const t1: SolidLanguageType = this.children[0].type()
		if (t1 !== SolidLanguageType.NUMBER || this.children.length === 2 && this.children[1].type() !== SolidLanguageType.NUMBER) {
			throw new TypeError('Invalid operation.')
		}
		return t1
	}
}
export class SemanticNodeDeclaration extends SemanticNode {
	constructor (
		start_node: ParseNode,
		type: string,
		unfixed: boolean,
		readonly children:
			| readonly [SemanticNodeAssignee, SemanticNodeAssigned]
	) {
		super(start_node, {type, unfixed}, children)
	}
	compile(generator: CodeGenerator): CodeGenerator {
		throw new Error('not yet supported.')
	}
}
export class SemanticNodeAssignment extends SemanticNode {
	constructor (
		start_node: ParseNode,
		readonly children:
			| readonly [SemanticNodeAssignee, SemanticNodeAssigned]
	) {
		super(start_node, {}, children)
	}
	compile(generator: CodeGenerator): CodeGenerator {
		throw new Error('not yet supported.')
	}
}
export class SemanticNodeAssignee extends SemanticNode {
	constructor(
		start_node: Token,
		readonly children:
			| readonly [SemanticNodeIdentifier]
	) {
		super(start_node, {}, children)
	}
	compile(generator: CodeGenerator): CodeGenerator {
		throw new Error('not yet supported.')
	}
}
export class SemanticNodeAssigned extends SemanticNode {
<<<<<<< HEAD
	constructor(canonical: ParseNode, children: readonly [SemanticNodeExpression]) {
		super(canonical, {}, children)
	}
}
export class SemanticNodeStatementExpression extends SemanticNode {
	constructor(canonical: ParseNode, children: readonly [SemanticNodeExpression]) {
		super(canonical, {}, children)
=======
	constructor(
		start_node: ParseNode,
		readonly children:
			| readonly [SemanticExpressionType]
	) {
		super(start_node, {}, children)
	}
	compile(generator: CodeGenerator): CodeGenerator {
		throw new Error('not yet supported.')
	}
}
export class SemanticNodeStatementEmpty extends SemanticNode {
	declare children:
		| readonly []
	constructor(start_node: ParseNode) {
		super(start_node)
	}
	compile(generator: CodeGenerator): CodeGenerator {
		return generator.nop()
	}
}
export class SemanticNodeStatementExpression extends SemanticNode {
	constructor(
		start_node: ParseNode,
		readonly children:
			| readonly [SemanticExpressionType]
	) {
		super(start_node, {}, children)
>>>>>>> cb672eca
	}
	evaluate(generator: CodeGenerator): string {
		return this.children[0].evaluate(generator)
	}
}
export class SemanticNodeStatementList extends SemanticNode {
	constructor(
		start_node: ParseNode,
		readonly children:
			| readonly SemanticStatementType[]
	) {
		super(start_node, {}, children)
	}
	evaluate(generator: CodeGenerator): string {
		return this.children.map((child) =>
			child.evaluate(generator)
		).join('')
	}
}
export class SemanticNodeGoal extends SemanticNode {
	constructor(
		start_node: ParseNode,
		readonly children:
			| readonly [SemanticNodeNull]
			| readonly [SemanticNodeStatementList]
	) {
		super(start_node, {}, children)
	}
	evaluate(generator: CodeGenerator): string {
		return this.children[0].evaluate(generator)
	}
}<|MERGE_RESOLUTION|>--- conflicted
+++ resolved
@@ -14,11 +14,10 @@
 
 
 export type SemanticStatementType =
-<<<<<<< HEAD
-	SemanticNodeDeclaration |
-	SemanticNodeAssignment |
-	SemanticNodeStatementExpression |
-	SemanticNodeNull
+	| SemanticNodeDeclaration
+	| SemanticNodeAssignment
+	| SemanticNodeStatementExpression
+	| SemanticNodeNull
 
 
 
@@ -29,17 +28,6 @@
 	NUMBER,
 	STRING,
 }
-=======
-	| SemanticNodeDeclaration
-	| SemanticNodeAssignment
-	| SemanticNodeStatementExpression
-	| SemanticNodeStatementEmpty
-export type SemanticExpressionType =
-	| SemanticNodeConstant
-	| SemanticNodeIdentifier
-	| SemanticNodeTemplate
-	| SemanticNodeExpression
->>>>>>> cb672eca
 
 
 
@@ -81,13 +69,7 @@
 	 * @param generator the generator to direct
 	 * @return the directions to print
 	 */
-<<<<<<< HEAD
-	evaluate(generator: CodeGenerator): string {
-		return generator.unreachable() // TODO make `ParseNode` and `SemanticNode` abstract classes
-	}
-=======
-	abstract compile(generator: CodeGenerator): CodeGenerator;
->>>>>>> cb672eca
+	abstract evaluate(generator: CodeGenerator): string;
 
 	/**
 	 * @implements Serializable
@@ -128,7 +110,6 @@
 	constructor(start_node: Token|ParseNode) {
 		super(start_node)
 	}
-<<<<<<< HEAD
 	evaluate(generator: CodeGenerator): string {
 		return generator.nop()
 	}
@@ -148,15 +129,8 @@
 	abstract type(): SolidLanguageType;
 }
 export class SemanticNodeConstant extends SemanticNodeExpression {
-=======
-	compile(generator: CodeGenerator): CodeGenerator {
-		return generator.nop()
-	}
-}
-export class SemanticNodeConstant extends SemanticNode {
 	declare children:
 		| readonly []
->>>>>>> cb672eca
 	constructor(
 		start_node: Token|ParseNodeExpressionUnit,
 		private readonly value: string|number,
@@ -174,20 +148,14 @@
 			: SolidLanguageType.STRING
 	}
 }
-<<<<<<< HEAD
 export class SemanticNodeIdentifier extends SemanticNodeExpression {
-	constructor(canonical: Token, id: bigint|null) {
-		super(canonical, {id})
-=======
-export class SemanticNodeIdentifier extends SemanticNode {
 	declare children:
 		| readonly []
 	constructor(start_node: Token, id: bigint|null) {
 		super(start_node, {id})
 	}
-	compile(generator: CodeGenerator): CodeGenerator {
-		throw new Error('not yet supported.')
->>>>>>> cb672eca
+	evaluate(generator: CodeGenerator): string {
+		throw new Error('not yet supported.')
 	}
 	type(): SolidLanguageType {
 		throw new Error('Not yet supported.')
@@ -195,45 +163,39 @@
 }
 export class SemanticNodeTemplate extends SemanticNodeExpression {
 	constructor(
-<<<<<<< HEAD
-		canonical: ParseNode,
-		readonly children:
-			readonly SemanticNodeExpression[],
-=======
 		start_node: ParseNode,
 		readonly children: // FIXME spread types
 			| readonly [SemanticNodeConstant]
 			| readonly [SemanticNodeConstant,                                                                     SemanticNodeConstant]
-			| readonly [SemanticNodeConstant, SemanticExpressionType,                                             SemanticNodeConstant]
+			| readonly [SemanticNodeConstant, SemanticNodeExpression,                                             SemanticNodeConstant]
 			// | readonly [SemanticNodeConstant,                         ...SemanticNodeTemplatePartialChildrenType, SemanticNodeConstant]
-			// | readonly [SemanticNodeConstant, SemanticExpressionType, ...SemanticNodeTemplatePartialChildrenType, SemanticNodeConstant]
-			| readonly SemanticExpressionType[]
-	) {
-		super(start_node, {}, children)
-	}
-	compile(generator: CodeGenerator): CodeGenerator {
-		throw new Error('not yet supported.')
+			// | readonly [SemanticNodeConstant, SemanticNodeExpression, ...SemanticNodeTemplatePartialChildrenType, SemanticNodeConstant]
+			| readonly SemanticNodeExpression[]
+	) {
+		super(start_node, {}, children)
+	}
+	evaluate(generator: CodeGenerator): string {
+		throw new Error('not yet supported.')
+	}
+	type(): SolidLanguageType {
+		return SolidLanguageType.STRING
 	}
 }
 type SemanticNodeTemplatePartialChildrenType = // FIXME spread types
 	| readonly [                                            SemanticNodeConstant                        ]
-	| readonly [                                            SemanticNodeConstant, SemanticExpressionType]
+	| readonly [                                            SemanticNodeConstant, SemanticNodeExpression]
 	// | readonly [...SemanticNodeTemplatePartialChildrenType, SemanticNodeConstant                        ]
-	// | readonly [...SemanticNodeTemplatePartialChildrenType, SemanticNodeConstant, SemanticExpressionType]
-	| readonly SemanticExpressionType[]
+	// | readonly [...SemanticNodeTemplatePartialChildrenType, SemanticNodeConstant, SemanticNodeExpression]
+	| readonly SemanticNodeExpression[]
 export class SemanticNodeTemplatePartial extends SemanticNode {
 	constructor(
 		start_node: ParseNode,
 		readonly children: SemanticNodeTemplatePartialChildrenType,
->>>>>>> cb672eca
-	) {
-		super(start_node, {}, children)
-	}
-	compile(generator: CodeGenerator): CodeGenerator {
-		throw new Error('not yet supported.')
-	}
-	type(): SolidLanguageType {
-		return SolidLanguageType.STRING
+	) {
+		super(start_node, {}, children)
+	}
+	evaluate(generator: CodeGenerator): string {
+		throw new Error('not yet supported.')
 	}
 }
 export class SemanticNodeOperation extends SemanticNodeExpression {
@@ -241,13 +203,8 @@
 		start_node: ParseNode,
 		private readonly operator: Punctuator,
 		readonly children:
-<<<<<<< HEAD
-			readonly [SemanticNodeExpression                        ] |
-			readonly [SemanticNodeExpression, SemanticNodeExpression],
-=======
-			| readonly [SemanticExpressionType                        ]
-			| readonly [SemanticExpressionType, SemanticExpressionType]
->>>>>>> cb672eca
+			| readonly [SemanticNodeExpression                        ]
+			| readonly [SemanticNodeExpression, SemanticNodeExpression]
 	) {
 		super(start_node, {operator}, children)
 	}
@@ -274,7 +231,7 @@
 	) {
 		super(start_node, {type, unfixed}, children)
 	}
-	compile(generator: CodeGenerator): CodeGenerator {
+	evaluate(generator: CodeGenerator): string {
 		throw new Error('not yet supported.')
 	}
 }
@@ -286,7 +243,7 @@
 	) {
 		super(start_node, {}, children)
 	}
-	compile(generator: CodeGenerator): CodeGenerator {
+	evaluate(generator: CodeGenerator): string {
 		throw new Error('not yet supported.')
 	}
 }
@@ -298,49 +255,29 @@
 	) {
 		super(start_node, {}, children)
 	}
-	compile(generator: CodeGenerator): CodeGenerator {
+	evaluate(generator: CodeGenerator): string {
 		throw new Error('not yet supported.')
 	}
 }
 export class SemanticNodeAssigned extends SemanticNode {
-<<<<<<< HEAD
-	constructor(canonical: ParseNode, children: readonly [SemanticNodeExpression]) {
-		super(canonical, {}, children)
+	constructor(
+		start_node: ParseNode,
+		readonly children:
+			| readonly [SemanticNodeExpression]
+	) {
+		super(start_node, {}, children)
+	}
+	evaluate(generator: CodeGenerator): string {
+		throw new Error('not yet supported.')
 	}
 }
 export class SemanticNodeStatementExpression extends SemanticNode {
-	constructor(canonical: ParseNode, children: readonly [SemanticNodeExpression]) {
-		super(canonical, {}, children)
-=======
-	constructor(
-		start_node: ParseNode,
-		readonly children:
-			| readonly [SemanticExpressionType]
-	) {
-		super(start_node, {}, children)
-	}
-	compile(generator: CodeGenerator): CodeGenerator {
-		throw new Error('not yet supported.')
-	}
-}
-export class SemanticNodeStatementEmpty extends SemanticNode {
-	declare children:
-		| readonly []
-	constructor(start_node: ParseNode) {
-		super(start_node)
-	}
-	compile(generator: CodeGenerator): CodeGenerator {
-		return generator.nop()
-	}
-}
-export class SemanticNodeStatementExpression extends SemanticNode {
-	constructor(
-		start_node: ParseNode,
-		readonly children:
-			| readonly [SemanticExpressionType]
-	) {
-		super(start_node, {}, children)
->>>>>>> cb672eca
+	constructor(
+		start_node: ParseNode,
+		readonly children:
+			| readonly [SemanticNodeExpression]
+	) {
+		super(start_node, {}, children)
 	}
 	evaluate(generator: CodeGenerator): string {
 		return this.children[0].evaluate(generator)
