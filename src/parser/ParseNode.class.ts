--- conflicted
+++ resolved
@@ -214,15 +214,9 @@
 	/** @implement ParseNode */
 	decorate(validator: Validator): SemanticNodeType {
 		return (this.children.length === 1)
-<<<<<<< HEAD
 			? this.children[0].decorate(validator)
-			: new SemanticNodeTypeOperation(this, ParseNodeTypeUnary.OPERATORS.get(this.children[1].source)!, [
+			: new SemanticNodeTypeOperationUnary(this, ParseNodeTypeUnary.OPERATORS.get(this.children[1].source)!, [
 				this.children[0].decorate(validator),
-=======
-			? this.children[0].decorate()
-			: new SemanticNodeTypeOperationUnary(this, ParseNodeTypeUnary.OPERATORS.get(this.children[1].source)!, [
-				this.children[0].decorate(),
->>>>>>> 7f694ea8
 			])
 	}
 }
@@ -237,17 +231,10 @@
 	/** @implement ParseNode */
 	decorate(validator: Validator): SemanticNodeType {
 		return (this.children.length === 1)
-<<<<<<< HEAD
 			? this.children[0].decorate(validator)
-			: new SemanticNodeTypeOperation(this, ParseNodeTypeBinary.OPERATORS.get(this.children[1].source)!, [
+			: new SemanticNodeTypeOperationBinary(this, ParseNodeTypeBinary.OPERATORS.get(this.children[1].source)!, [
 				this.children[0].decorate(validator),
 				this.children[2].decorate(validator),
-=======
-			? this.children[0].decorate()
-			: new SemanticNodeTypeOperationBinary(this, ParseNodeTypeBinary.OPERATORS.get(this.children[1].source)!, [
-				this.children[0].decorate(),
-				this.children[2].decorate(),
->>>>>>> 7f694ea8
 			])
 	}
 }
