import type {
	EBNFObject,
} from '../types.d'
import Util from '../class/Util.class'
import type Serializable from '../iface/Serializable.iface'
import Operator, {
	ValidTypeOperator,
	ValidOperatorUnary,
	ValidOperatorArithmetic,
	ValidOperatorComparative,
	ValidOperatorEquality,
	ValidOperatorLogical,
} from '../enum/Operator.enum'
import {
	Punctuator,
	Keyword,
	Token,
	TokenFilebound,
	TokenPunctuator,
	TokenKeyword,
	TokenIdentifier,
	TokenNumber,
	TokenString,
	TokenTemplate,
} from '../lexer/'
import {
	Validator,
	SemanticNode,
	SemanticNodeType,
	SemanticNodeTypeConstant,
	SemanticNodeTypeOperationUnary,
	SemanticNodeTypeOperationBinary,
	SemanticNodeExpression,
	SemanticNodeConstant,
	SemanticNodeIdentifier,
	SemanticNodeTemplate,
	SemanticNodeOperationUnary,
	SemanticNodeOperationBinaryArithmetic,
	SemanticNodeOperationBinaryComparative,
	SemanticNodeOperationBinaryEquality,
	SemanticNodeOperationBinaryLogical,
	SemanticNodeOperationTernary,
	SemanticNodeDeclarationVariable,
	SemanticNodeAssignment,
	SemanticNodeAssignee,
	SemanticStatementType,
	SemanticNodeStatementExpression,
	SemanticNodeGoal,
} from '../validator/'
import type Rule from './Rule.class'



/**
 * A ParseNode is a node in a parse tree for a given input stream.
 * It holds:
 * - the group of child inputs ({@link Token}s and/or other ParseNodes)
 * - the line number and column index where the text code of the node starts
 *
 * @see http://parsingintro.sourceforge.net/#contents_item_8.2
 */
export abstract class ParseNode implements Serializable {
	/**
	 * Takes a list of JSON objects representing syntactic productions
	 * and returns a string in TypeScript language representing subclasses of {@link ParseNode}.
	 * @param json JSON objects representing a production
	 * @returns a string to print to a TypeScript file
	 */
<<<<<<< HEAD
	static fromJSON(jsons: EBNFObject[]): string {
		return `
			import type Token from '../lexer/Token.class';
			import {ParseNode} from '../parser/ParseNode.class';
			${ jsons.map((json) => `
				export class ParseNode${ json.name } extends ParseNode {
					declare children:
						${ json.defn.map((seq) => `readonly [${seq.map((it) =>
							(typeof it === 'string' || 'term' in it)
								? `Token`
								: `ParseNode${ it.prod }`
						) }]`).join(' | ') }
					;
				}
			`).join('') }
		`
=======
	static from(rule: Rule, children: readonly (Token | ParseNode)[]): ParseNode {
		// NOTE: Need to use a chained if-else instead of a Map because cannot create instance of abstract class (`typeof ParseNode`).
		return (
			(                                   rule.production.equals(ProductionPrimitiveLiteral         .instance)) ? new ParseNodePrimitiveLiteral        (rule, children) :
			(Dev.supports('typingExplicit')  && rule.production.equals(ProductionTypeKeyword              .instance)) ? new ParseNodeTypeKeyword             (rule, children) :
			(Dev.supports('typingExplicit')  && rule.production.equals(ProductionTypeUnit                 .instance)) ? new ParseNodeTypeUnit                (rule, children) :
			(Dev.supports('typingExplicit')  && rule.production.equals(ProductionTypeUnarySymbol          .instance)) ? new ParseNodeTypeUnary               (rule, children) :
			(Dev.supports('typingExplicit')  && rule.production.equals(ProductionTypeIntersection         .instance)) ? new ParseNodeTypeBinary              (rule, children) :
			(Dev.supports('typingExplicit')  && rule.production.equals(ProductionTypeUnion                .instance)) ? new ParseNodeTypeBinary              (rule, children) :
			(Dev.supports('typingExplicit')  && rule.production.equals(ProductionType                     .instance)) ? new ParseNodeType                    (rule, children) :
			(Dev.supports('literalTemplate') && rule.production.equals(ProductionStringTemplate           .instance)) ? new ParseNodeStringTemplate          (rule, children) :
			(Dev.supports('literalTemplate') && rule.production.equals(ProductionStringTemplate.__0__List .instance)) ? new ParseNodeStringTemplate__0__List (rule, children) :
			(                                   rule.production.equals(ProductionExpressionUnit           .instance)) ? new ParseNodeExpressionUnit          (rule, children) :
			(                                   rule.production.equals(ProductionExpressionUnarySymbol    .instance)) ? new ParseNodeExpressionUnary         (rule, children) :
			(                                   rule.production.equals(ProductionExpressionExponential    .instance)) ? new ParseNodeExpressionBinary        (rule, children) :
			(                                   rule.production.equals(ProductionExpressionMultiplicative .instance)) ? new ParseNodeExpressionBinary        (rule, children) :
			(                                   rule.production.equals(ProductionExpressionAdditive       .instance)) ? new ParseNodeExpressionBinary        (rule, children) :
			(                                   rule.production.equals(ProductionExpressionComparative    .instance)) ? new ParseNodeExpressionBinary        (rule, children) :
			(                                   rule.production.equals(ProductionExpressionEquality       .instance)) ? new ParseNodeExpressionBinary        (rule, children) :
			(                                   rule.production.equals(ProductionExpressionConjunctive    .instance)) ? new ParseNodeExpressionBinary        (rule, children) :
			(                                   rule.production.equals(ProductionExpressionDisjunctive    .instance)) ? new ParseNodeExpressionBinary        (rule, children) :
			(                                   rule.production.equals(ProductionExpressionConditional    .instance)) ? new ParseNodeExpressionConditional   (rule, children) :
			(                                   rule.production.equals(ProductionExpression               .instance)) ? new ParseNodeExpression              (rule, children) :
			(Dev.supports('variables')       && rule.production.equals(ProductionDeclarationVariable      .instance)) ? new ParseNodeDeclarationVariable     (rule, children) :
			(Dev.supports('variables')       && rule.production.equals(ProductionStatementAssignment      .instance)) ? new ParseNodeStatementAssignment     (rule, children) :
			(                                   rule.production.equals(ProductionStatement                .instance)) ? new ParseNodeStatement               (rule, children) :
			(                                   rule.production.equals(ProductionGoal                     .instance)) ? new ParseNodeGoal                    (rule, children) :
			(                                   rule.production.equals(ProductionGoal.__0__List           .instance)) ? new ParseNodeGoal__0__List           (rule, children) :
			(() => { throw new ReferenceError(`The given rule \`${ rule.toString() }\` does not match any known grammar productions.`) })()
		)
>>>>>>> c871a241
	}


	/** @implements Serializable */
	readonly tagname: string = this.rule.production.displayName
	/** @implements Serializable */
	readonly source: string = this.children.map((child) => child.source).join(' ')
	/** @implements Serializable */
	readonly source_index: number = this.children[0].source_index
	/** @implements Serializable */
	readonly line_index: number = this.children[0].line_index
	/** @implements Serializable */
	readonly col_index: number = this.children[0].col_index

	/**
	 * Construct a new ParseNode object.
	 *
	 * @param rule     - The Rule used to create this ParseNode.
	 * @param children - The set of child inputs that creates this ParseNode.
	 */
	constructor(
		readonly rule: Rule,
		readonly children: readonly (Token|ParseNode)[],
	) {
	}

	/**
<<<<<<< HEAD
=======
	 * Return a Semantic Node, a node of the Semantic Tree or “decorated/abstract syntax tree”.
	 * @param validator the validator, which stores information about the program
	 * @returns a semantic node containing this parse node’s semantics
	 */
	abstract decorate(validator: Validator): SemanticNode | SemanticNode[];

	/**
>>>>>>> c871a241
	 * @implements Serializable
	 */
	serialize(): string {
		const attributes: Map<string, string> = new Map<string, string>()
		if (!(this instanceof ParseNodeGoal)) {
			attributes.set('line', `${this.line_index + 1}`)
			attributes.set('col' , `${this.col_index  + 1}`)
		}
		attributes.set('source', this.source)
		const contents: string = this.children.map((child) => child.serialize()).join('')
		return `<${this.tagname} ${Util.stringifyAttributes(attributes)}>${contents}</${this.tagname}>`
	}
}



abstract class ParseNodeSolid extends ParseNode {
	/**
	 * Return a Semantic Node, a node of the Semantic Tree or “decorated/abstract syntax tree”.
	 * @returns a semantic node containing this parse node’s semantics
	 */
	abstract decorate(): SemanticNode | SemanticNode[];
}



export class ParseNodePrimitiveLiteral extends ParseNodeSolid {
	declare children:
		| readonly [TokenKeyword]
		| readonly [TokenNumber]
		| readonly [TokenString] // Dev.supports('literalString')
	;
	/** @implement ParseNode */
	decorate(_validator: Validator): SemanticNodeConstant {
		return new SemanticNodeConstant(this.children[0])
	}
}
export class ParseNodeTypeKeyword extends ParseNodeSolid {
	declare children:
		| readonly [TokenKeyword]
	/** @implement ParseNode */
	decorate(_validator: Validator): SemanticNodeTypeConstant {
		return new SemanticNodeTypeConstant(this.children[0])
	}
}
export class ParseNodeTypeUnit extends ParseNodeSolid {
	declare children:
		| readonly [ParseNodePrimitiveLiteral]
		| readonly [ParseNodeTypeKeyword]
		| readonly [TokenPunctuator, ParseNodeType, TokenPunctuator]
	/** @implement ParseNode */
	decorate(validator: Validator): SemanticNodeType {
		return (this.children.length === 1)
			? (this.children[0] instanceof ParseNodePrimitiveLiteral)
				? new SemanticNodeTypeConstant(this.children[0].children[0])
				: this.children[0].decorate(validator)
			: this.children[1].decorate(validator)
	}
}
export class ParseNodeTypeUnary extends ParseNodeSolid {
	private static readonly OPERATORS: Map<Punctuator, ValidTypeOperator> = new Map<Punctuator, ValidTypeOperator>([
		[Punctuator.ORNULL, Operator.ORNULL],
	])
	declare children:
		| readonly [ParseNodeTypeUnit]
		| readonly [ParseNodeTypeUnary, TokenPunctuator]
	/** @implement ParseNode */
	decorate(validator: Validator): SemanticNodeType {
		return (this.children.length === 1)
<<<<<<< HEAD
			? this.children[0].decorate()
			: new SemanticNodeTypeOperationUnary(this, ParseNodeTypeUnary.OPERATORS.get(this.children[1].source as Punctuator)!, [
				this.children[0].decorate(),
=======
			? this.children[0].decorate(validator)
			: new SemanticNodeTypeOperationUnary(this, ParseNodeTypeUnary.OPERATORS.get(this.children[1].source)!, [
				this.children[0].decorate(validator),
>>>>>>> c871a241
			])
	}
}
export class ParseNodeTypeBinary extends ParseNodeSolid {
	private static readonly OPERATORS: Map<Punctuator, ValidTypeOperator> = new Map<Punctuator, ValidTypeOperator>([
		[Punctuator.INTER, Operator.AND],
		[Punctuator.UNION, Operator.OR],
	])
	declare children:
		| readonly [                                      ParseNodeTypeUnary | ParseNodeTypeBinary]
		| readonly [ParseNodeTypeBinary, TokenPunctuator, ParseNodeTypeUnary | ParseNodeTypeBinary]
	/** @implement ParseNode */
	decorate(validator: Validator): SemanticNodeType {
		return (this.children.length === 1)
<<<<<<< HEAD
			? this.children[0].decorate()
			: new SemanticNodeTypeOperationBinary(this, ParseNodeTypeBinary.OPERATORS.get(this.children[1].source as Punctuator)!, [
				this.children[0].decorate(),
				this.children[2].decorate(),
=======
			? this.children[0].decorate(validator)
			: new SemanticNodeTypeOperationBinary(this, ParseNodeTypeBinary.OPERATORS.get(this.children[1].source)!, [
				this.children[0].decorate(validator),
				this.children[2].decorate(validator),
>>>>>>> c871a241
			])
	}
}
export class ParseNodeType extends ParseNodeSolid {
	declare children:
		| readonly [ParseNodeTypeBinary]
	/** @implement ParseNode */
	decorate(validator: Validator): SemanticNodeType {
		return this.children[0].decorate(validator)
	}
}
export class ParseNodeStringTemplate extends ParseNodeSolid {
	declare children:
		| readonly [TokenTemplate]
		| readonly [TokenTemplate,                                                        TokenTemplate]
		| readonly [TokenTemplate, ParseNodeExpression,                                   TokenTemplate]
		| readonly [TokenTemplate,                      ParseNodeStringTemplate__0__List, TokenTemplate]
		| readonly [TokenTemplate, ParseNodeExpression, ParseNodeStringTemplate__0__List, TokenTemplate]
	/** @implement ParseNode */
	decorate(validator: Validator): SemanticNodeTemplate {
		return new SemanticNodeTemplate(this, (this.children as readonly (TokenTemplate | ParseNodeExpression | ParseNodeStringTemplate__0__List)[]).flatMap((c) =>
			c instanceof Token ? [new SemanticNodeConstant(c)] :
			c instanceof ParseNodeExpression ? [c.decorate(validator)] :
			c.decorate(validator)
		))
	}
}
type TemplatePartialType = // FIXME spread types
	| [                        SemanticNodeConstant                        ]
	| [                        SemanticNodeConstant, SemanticNodeExpression]
	// | [...TemplatePartialType, SemanticNodeConstant                        ]
	// | [...TemplatePartialType, SemanticNodeConstant, SemanticNodeExpression]
	| SemanticNodeExpression[]
export class ParseNodeStringTemplate__0__List extends ParseNodeSolid {
	declare children:
		| readonly [                                  TokenTemplate                     ]
		| readonly [                                  TokenTemplate, ParseNodeExpression]
		| readonly [ParseNodeStringTemplate__0__List, TokenTemplate                     ]
		| readonly [ParseNodeStringTemplate__0__List, TokenTemplate, ParseNodeExpression]
	/** @implement ParseNode */
	decorate(validator: Validator): TemplatePartialType {
		return (this.children as readonly (TokenTemplate | ParseNodeExpression | ParseNodeStringTemplate__0__List)[]).flatMap((c) =>
			c instanceof Token ? [new SemanticNodeConstant(c)] :
			c instanceof ParseNodeExpression ? [c.decorate(validator)] :
			c.decorate(validator)
		)
	}
}
export class ParseNodeExpressionUnit extends ParseNodeSolid {
	declare children:
		| readonly [TokenIdentifier] // Dev.supports('variables')
		| readonly [ParseNodePrimitiveLiteral]
		| readonly [ParseNodeStringTemplate] // Dev.supports('literalTemplate')
		| readonly [TokenPunctuator, ParseNodeExpression, TokenPunctuator]
	/** @implement ParseNode */
	decorate(validator: Validator): SemanticNodeExpression {
		return (this.children.length === 1) ?
			(this.children[0] instanceof ParseNode) ? this.children[0].decorate(validator) :
				new SemanticNodeIdentifier(this.children[0])
		:
			this.children[1].decorate(validator)
	}
}
export class ParseNodeExpressionUnary extends ParseNodeSolid {
	private static readonly OPERATORS: Map<Punctuator, Operator> = new Map<Punctuator, Operator>([
		[Punctuator.NOT, Operator.NOT],
		[Punctuator.EMP, Operator.EMP],
		[Punctuator.AFF, Operator.AFF],
		[Punctuator.NEG, Operator.NEG],
	])
	declare children:
		| readonly [ParseNodeExpressionUnit]
		| readonly [TokenPunctuator, ParseNodeExpressionUnary]
	/** @implement ParseNode */
	decorate(validator: Validator): SemanticNodeExpression {
		return (this.children.length === 1) ?
			this.children[0].decorate(validator)
		:
			(this.children[0].source === Punctuator.AFF) ? // `+a` is a no-op
				this.children[1].decorate(validator)
			:
<<<<<<< HEAD
				new SemanticNodeOperationUnary(this, ParseNodeExpressionUnary.OPERATORS.get(this.children[0].source as Punctuator) as ValidOperatorUnary, [
					this.children[1].decorate(),
=======
				new SemanticNodeOperationUnary(this, ParseNodeExpressionUnary.OPERATORS.get(this.children[0].source) as ValidOperatorUnary, [
					this.children[1].decorate(validator),
>>>>>>> c871a241
				])
	}
}
export class ParseNodeExpressionBinary extends ParseNodeSolid {
	private static readonly OPERATORS: Map<Punctuator | Keyword, Operator> = new Map<Punctuator | Keyword, Operator>([
		[Punctuator.EXP,  Operator.EXP],
		[Punctuator.MUL,  Operator.MUL],
		[Punctuator.DIV,  Operator.DIV],
		[Punctuator.ADD,  Operator.ADD],
		[Punctuator.SUB,  Operator.SUB],
		[Punctuator.LT,   Operator.LT],
		[Punctuator.GT,   Operator.GT],
		[Punctuator.LE,   Operator.LE],
		[Punctuator.GE,   Operator.GE],
		[Punctuator.NLT,  Operator.NLT],
		[Punctuator.NGT,  Operator.NGT],
		[Keyword   .IS,   Operator.IS],
		[Keyword   .ISNT, Operator.ISNT],
		[Punctuator.EQ,   Operator.EQ],
		[Punctuator.NEQ,  Operator.NEQ],
		[Punctuator.AND,  Operator.AND],
		[Punctuator.NAND, Operator.NAND],
		[Punctuator.OR,   Operator.OR],
		[Punctuator.NOR,  Operator.NOR],
	])
	declare children:
		| readonly [ParseNodeExpressionUnary                                            ] // Exponential
		| readonly [ParseNodeExpressionUnary, TokenPunctuator, ParseNodeExpressionBinary] // Exponential
		| readonly [                                                           ParseNodeExpressionBinary]
		| readonly [ParseNodeExpressionBinary, TokenPunctuator | TokenKeyword, ParseNodeExpressionBinary]
	/** @implement ParseNode */
	decorate(validator: Validator): SemanticNodeExpression {
		if (this.children.length === 1) {
			return this.children[0].decorate(validator)
		} else {
			const operator: Operator = ParseNodeExpressionBinary.OPERATORS.get(this.children[1].source as Punctuator | Keyword)!
			const operands: [SemanticNodeExpression, SemanticNodeExpression] = [
				this.children[0].decorate(validator),
				this.children[2].decorate(validator),
				]
			return ([
				Operator.EXP,
				Operator.MUL,
				Operator.DIV,
				Operator.ADD,
			].includes(operator)) ?
				new SemanticNodeOperationBinaryArithmetic(this, operator as ValidOperatorArithmetic, operands)
			: (operator === Operator.SUB) ? // `a - b` is syntax sugar for `a + -(b)`
				new SemanticNodeOperationBinaryArithmetic(this, Operator.ADD, [
					operands[0],
					new SemanticNodeOperationUnary(this.children[2], Operator.NEG, [
						operands[1],
					]),
				])
			: ([
				Operator.LT,
				Operator.GT,
				Operator.LE,
				Operator.GE,
			].includes(operator)) ?
				new SemanticNodeOperationBinaryComparative(this, operator as ValidOperatorComparative, operands)
			: (operator === Operator.NLT) ? // `a !< b` is syntax sugar for `!(a < b)`
				new SemanticNodeOperationUnary(this, Operator.NOT, [
					new SemanticNodeOperationBinaryComparative(this.children[0], Operator.LT, operands),
				])
			: (operator === Operator.NGT) ? // `a !> b` is syntax sugar for `!(a > b)`
				new SemanticNodeOperationUnary(this, Operator.NOT, [
					new SemanticNodeOperationBinaryComparative(this.children[0], Operator.GT, operands),
				])
			: ([
				Operator.IS,
				Operator.EQ,
			].includes(operator)) ?
				new SemanticNodeOperationBinaryEquality(this, operator as ValidOperatorEquality, operands)
			: (operator === Operator.ISNT) ? // `a isnt b` is syntax sugar for `!(a is b)`
				new SemanticNodeOperationUnary(this, Operator.NOT, [
					new SemanticNodeOperationBinaryEquality(this.children[0], Operator.IS, operands),
				])
			: (operator === Operator.NEQ) ? // `a != b` is syntax sugar for `!(a == b)`
				new SemanticNodeOperationUnary(this, Operator.NOT, [
					new SemanticNodeOperationBinaryEquality(this.children[0], Operator.EQ, operands),
				])
			: ([
				Operator.AND,
				Operator.OR,
			].includes(operator)) ?
				new SemanticNodeOperationBinaryLogical(this, operator as ValidOperatorLogical, operands)
			: (operator === Operator.NAND) ? // `a !& b` is syntax sugar for `!(a && b)`
				new SemanticNodeOperationUnary(this, Operator.NOT, [
					new SemanticNodeOperationBinaryLogical(this.children[0], Operator.AND, operands),
				])
			: (operator === Operator.NOR) ? // `a !| b` is syntax sugar for `!(a || b)`
				new SemanticNodeOperationUnary(this, Operator.NOT, [
					new SemanticNodeOperationBinaryLogical(this.children[0], Operator.OR, operands),
				])
			: (() => { throw new ReferenceError(`Operator ${ Operator[operator] } not found.`) })()
		}
	}
}
export class ParseNodeExpressionConditional extends ParseNodeSolid {
	declare children:
		| readonly [
			TokenKeyword, ParseNodeExpression,
			TokenKeyword, ParseNodeExpression,
			TokenKeyword, ParseNodeExpression,
		]
	/** @implement ParseNode */
	decorate(validator: Validator): SemanticNodeOperationTernary {
		return new SemanticNodeOperationTernary(this, Operator.COND, [
			this.children[1].decorate(validator),
			this.children[3].decorate(validator),
			this.children[5].decorate(validator),
		])
	}
}
export class ParseNodeExpression extends ParseNode {
	declare children:
		| readonly [ParseNodeExpressionBinary]
		| readonly [ParseNodeExpressionConditional]
	/** @implement ParseNode */
	decorate(validator: Validator): SemanticNodeExpression {
		return this.children[0].decorate(validator)
	}
}
export class ParseNodeDeclarationVariable extends ParseNodeSolid {
	declare children:
		| readonly [TokenKeyword,               TokenIdentifier, TokenPunctuator, ParseNodeType, TokenPunctuator, ParseNodeExpression, TokenPunctuator]
		| readonly [TokenKeyword, TokenKeyword, TokenIdentifier, TokenPunctuator, ParseNodeType, TokenPunctuator, ParseNodeExpression, TokenPunctuator]
	/** @implement ParseNode */
	decorate(validator: Validator): SemanticNodeDeclarationVariable {
		const identifier: TokenIdentifier     = (this.children.length === 7) ? this.children[1] : this.children[2]
		const type_:      ParseNodeType       = (this.children.length === 7) ? this.children[3] : this.children[4]
		const expression: ParseNodeExpression = (this.children.length === 7) ? this.children[5] : this.children[6]
		return new SemanticNodeDeclarationVariable(this, this.children.length === 8, [
			new SemanticNodeAssignee(identifier, [
				new SemanticNodeIdentifier(identifier),
			]),
			type_.decorate(validator),
			expression.decorate(validator),
		])
	}
}
export class ParseNodeStatementAssignment extends ParseNodeSolid {
	declare children:
		| readonly [TokenIdentifier, TokenPunctuator, ParseNodeExpression, TokenPunctuator]
	/** @implement ParseNode */
	decorate(validator: Validator): SemanticNodeAssignment {
		const identifier: TokenIdentifier     = this.children[0]
		const expression: ParseNodeExpression = this.children[2]
		return new SemanticNodeAssignment(this, [
			new SemanticNodeAssignee(identifier, [
				new SemanticNodeIdentifier(identifier),
			]),
			expression.decorate(validator),
		])
	}
}
export class ParseNodeStatement extends ParseNodeSolid {
	declare children:
		| readonly [                     TokenPunctuator]
		| readonly [ParseNodeExpression, TokenPunctuator]
		| readonly [ParseNodeDeclarationVariable] // Dev.supports('variables')
		| readonly [ParseNodeStatementAssignment] // Dev.supports('variables')
	/** @implement ParseNode */
	decorate(validator: Validator): SemanticStatementType {
		return (this.children.length === 1 && this.children[0] instanceof ParseNode)
			? this.children[0].decorate(validator)
			: new SemanticNodeStatementExpression(this, (this.children.length === 1) ? [] : [
				this.children[0].decorate(validator),
			])
	}
}
export class ParseNodeGoal extends ParseNodeSolid {
	declare children:
		| readonly [TokenFilebound,                         TokenFilebound]
		| readonly [TokenFilebound, ParseNodeGoal__0__List, TokenFilebound]
	/** @implement ParseNode */
	decorate(validator: Validator): SemanticNodeGoal {
		return new SemanticNodeGoal(this, (this.children.length === 2) ? [] : this.children[1].decorate(validator))
	}
}
export class ParseNodeGoal__0__List extends ParseNodeSolid {
	declare children:
		| readonly [                        ParseNodeStatement]
		| readonly [ParseNodeGoal__0__List, ParseNodeStatement]
	/** @implement ParseNode */
	decorate(validator: Validator): SemanticStatementType[] {
		return this.children.length === 1 ?
			[this.children[0].decorate(validator)]
		: [
			...this.children[0].decorate(validator),
			this.children[1].decorate(validator)
		]
	}
}<|MERGE_RESOLUTION|>--- conflicted
+++ resolved
@@ -66,7 +66,6 @@
 	 * @param json JSON objects representing a production
 	 * @returns a string to print to a TypeScript file
 	 */
-<<<<<<< HEAD
 	static fromJSON(jsons: EBNFObject[]): string {
 		return `
 			import type Token from '../lexer/Token.class';
@@ -83,38 +82,6 @@
 				}
 			`).join('') }
 		`
-=======
-	static from(rule: Rule, children: readonly (Token | ParseNode)[]): ParseNode {
-		// NOTE: Need to use a chained if-else instead of a Map because cannot create instance of abstract class (`typeof ParseNode`).
-		return (
-			(                                   rule.production.equals(ProductionPrimitiveLiteral         .instance)) ? new ParseNodePrimitiveLiteral        (rule, children) :
-			(Dev.supports('typingExplicit')  && rule.production.equals(ProductionTypeKeyword              .instance)) ? new ParseNodeTypeKeyword             (rule, children) :
-			(Dev.supports('typingExplicit')  && rule.production.equals(ProductionTypeUnit                 .instance)) ? new ParseNodeTypeUnit                (rule, children) :
-			(Dev.supports('typingExplicit')  && rule.production.equals(ProductionTypeUnarySymbol          .instance)) ? new ParseNodeTypeUnary               (rule, children) :
-			(Dev.supports('typingExplicit')  && rule.production.equals(ProductionTypeIntersection         .instance)) ? new ParseNodeTypeBinary              (rule, children) :
-			(Dev.supports('typingExplicit')  && rule.production.equals(ProductionTypeUnion                .instance)) ? new ParseNodeTypeBinary              (rule, children) :
-			(Dev.supports('typingExplicit')  && rule.production.equals(ProductionType                     .instance)) ? new ParseNodeType                    (rule, children) :
-			(Dev.supports('literalTemplate') && rule.production.equals(ProductionStringTemplate           .instance)) ? new ParseNodeStringTemplate          (rule, children) :
-			(Dev.supports('literalTemplate') && rule.production.equals(ProductionStringTemplate.__0__List .instance)) ? new ParseNodeStringTemplate__0__List (rule, children) :
-			(                                   rule.production.equals(ProductionExpressionUnit           .instance)) ? new ParseNodeExpressionUnit          (rule, children) :
-			(                                   rule.production.equals(ProductionExpressionUnarySymbol    .instance)) ? new ParseNodeExpressionUnary         (rule, children) :
-			(                                   rule.production.equals(ProductionExpressionExponential    .instance)) ? new ParseNodeExpressionBinary        (rule, children) :
-			(                                   rule.production.equals(ProductionExpressionMultiplicative .instance)) ? new ParseNodeExpressionBinary        (rule, children) :
-			(                                   rule.production.equals(ProductionExpressionAdditive       .instance)) ? new ParseNodeExpressionBinary        (rule, children) :
-			(                                   rule.production.equals(ProductionExpressionComparative    .instance)) ? new ParseNodeExpressionBinary        (rule, children) :
-			(                                   rule.production.equals(ProductionExpressionEquality       .instance)) ? new ParseNodeExpressionBinary        (rule, children) :
-			(                                   rule.production.equals(ProductionExpressionConjunctive    .instance)) ? new ParseNodeExpressionBinary        (rule, children) :
-			(                                   rule.production.equals(ProductionExpressionDisjunctive    .instance)) ? new ParseNodeExpressionBinary        (rule, children) :
-			(                                   rule.production.equals(ProductionExpressionConditional    .instance)) ? new ParseNodeExpressionConditional   (rule, children) :
-			(                                   rule.production.equals(ProductionExpression               .instance)) ? new ParseNodeExpression              (rule, children) :
-			(Dev.supports('variables')       && rule.production.equals(ProductionDeclarationVariable      .instance)) ? new ParseNodeDeclarationVariable     (rule, children) :
-			(Dev.supports('variables')       && rule.production.equals(ProductionStatementAssignment      .instance)) ? new ParseNodeStatementAssignment     (rule, children) :
-			(                                   rule.production.equals(ProductionStatement                .instance)) ? new ParseNodeStatement               (rule, children) :
-			(                                   rule.production.equals(ProductionGoal                     .instance)) ? new ParseNodeGoal                    (rule, children) :
-			(                                   rule.production.equals(ProductionGoal.__0__List           .instance)) ? new ParseNodeGoal__0__List           (rule, children) :
-			(() => { throw new ReferenceError(`The given rule \`${ rule.toString() }\` does not match any known grammar productions.`) })()
-		)
->>>>>>> c871a241
 	}
 
 
@@ -142,16 +109,6 @@
 	}
 
 	/**
-<<<<<<< HEAD
-=======
-	 * Return a Semantic Node, a node of the Semantic Tree or “decorated/abstract syntax tree”.
-	 * @param validator the validator, which stores information about the program
-	 * @returns a semantic node containing this parse node’s semantics
-	 */
-	abstract decorate(validator: Validator): SemanticNode | SemanticNode[];
-
-	/**
->>>>>>> c871a241
 	 * @implements Serializable
 	 */
 	serialize(): string {
@@ -171,9 +128,10 @@
 abstract class ParseNodeSolid extends ParseNode {
 	/**
 	 * Return a Semantic Node, a node of the Semantic Tree or “decorated/abstract syntax tree”.
+	 * @param validator the validator, which stores information about the program
 	 * @returns a semantic node containing this parse node’s semantics
 	 */
-	abstract decorate(): SemanticNode | SemanticNode[];
+	abstract decorate(validator: Validator): SemanticNode | SemanticNode[];
 }
 
 
@@ -221,15 +179,9 @@
 	/** @implement ParseNode */
 	decorate(validator: Validator): SemanticNodeType {
 		return (this.children.length === 1)
-<<<<<<< HEAD
-			? this.children[0].decorate()
+			? this.children[0].decorate(validator)
 			: new SemanticNodeTypeOperationUnary(this, ParseNodeTypeUnary.OPERATORS.get(this.children[1].source as Punctuator)!, [
-				this.children[0].decorate(),
-=======
-			? this.children[0].decorate(validator)
-			: new SemanticNodeTypeOperationUnary(this, ParseNodeTypeUnary.OPERATORS.get(this.children[1].source)!, [
 				this.children[0].decorate(validator),
->>>>>>> c871a241
 			])
 	}
 }
@@ -244,17 +196,10 @@
 	/** @implement ParseNode */
 	decorate(validator: Validator): SemanticNodeType {
 		return (this.children.length === 1)
-<<<<<<< HEAD
-			? this.children[0].decorate()
+			? this.children[0].decorate(validator)
 			: new SemanticNodeTypeOperationBinary(this, ParseNodeTypeBinary.OPERATORS.get(this.children[1].source as Punctuator)!, [
-				this.children[0].decorate(),
-				this.children[2].decorate(),
-=======
-			? this.children[0].decorate(validator)
-			: new SemanticNodeTypeOperationBinary(this, ParseNodeTypeBinary.OPERATORS.get(this.children[1].source)!, [
 				this.children[0].decorate(validator),
 				this.children[2].decorate(validator),
->>>>>>> c871a241
 			])
 	}
 }
@@ -336,13 +281,8 @@
 			(this.children[0].source === Punctuator.AFF) ? // `+a` is a no-op
 				this.children[1].decorate(validator)
 			:
-<<<<<<< HEAD
 				new SemanticNodeOperationUnary(this, ParseNodeExpressionUnary.OPERATORS.get(this.children[0].source as Punctuator) as ValidOperatorUnary, [
-					this.children[1].decorate(),
-=======
-				new SemanticNodeOperationUnary(this, ParseNodeExpressionUnary.OPERATORS.get(this.children[0].source) as ValidOperatorUnary, [
 					this.children[1].decorate(validator),
->>>>>>> c871a241
 				])
 	}
 }
