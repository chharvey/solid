--- conflicted
+++ resolved
@@ -1,10 +1,6 @@
 import type SolidConfig from '../SolidConfig'
-<<<<<<< HEAD
 import Dev from '../class/Dev.class'
-
-=======
 import {ParseError01} from '../error/ParseError.class'
->>>>>>> c871a241
 import type {
 	Token,
 } from '../lexer/'
@@ -223,7 +219,7 @@
 			(                                   rule.production.equals(PRODUCTION.ProductionStatement                .instance)) ? new PARSENODE.ParseNodeStatement               (rule, children) :
 			(                                   rule.production.equals(PRODUCTION.ProductionGoal                     .instance)) ? new PARSENODE.ParseNodeGoal                    (rule, children) :
 			(                                   rule.production.equals(PRODUCTION.ProductionGoal__0__List            .instance)) ? new PARSENODE.ParseNodeGoal__0__List           (rule, children) :
-			(() => { throw new Error(`The given rule \`${ rule.toString() }\` does not match any known grammar productions.`) })()
+			(() => { throw new ReferenceError(`The given rule \`${ rule.toString() }\` does not match any known grammar productions.`) })()
 		)
 	}
 
