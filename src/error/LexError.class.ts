<<<<<<< HEAD
import Char from '../class/Char.class'
import Token from '../class/Token.class'
=======
import SolidError from './SolidError.class'
import type Token from '../class/Token.class'
>>>>>>> a8d807c1

import SolidError from './SolidError.class'


export default class LexError extends SolidError {
	static readonly NAME: string = 'LexError'
	static readonly CODE: number = 1100
	constructor (message: string, code: number = 0, line?: number, col?: number) {
		super({
			message,
			name       : LexError.NAME,
			code       : LexError.CODE + code,
			line_index : line,
			col_index  : col,
		})
	}
}
export class LexError01 extends LexError {
	static readonly CODE = 1
	constructor (char: Char) {
		super(`Unrecognized character: \`${char.source}\` at line ${char.line_index + 1} col ${char.col_index + 1}.`, LexError01.CODE, char.line_index, char.col_index)
	}
}
export class LexError02 extends LexError {
	static readonly CODE = 2
	constructor (token: Token) {
		super(`Found end of file before end of ${token.tagname}.`, LexError02.CODE, token.line_index, token.col_index)
	}
}
export class LexError03 extends LexError {
	static readonly CODE = 3
	constructor (span: string, line: number, col: number) {
		super(`Invalid escape sequence: \`${span}\` at line ${line + 1} col ${col + 1}.`, LexError03.CODE, line, col)
	}
}
export class LexError04 extends LexError {
	static readonly CODE = 4
	constructor (char: Char) {
		super(`Numeric separator not allowed: at line ${char.line_index + 1} col ${char.col_index + 1}.`, LexError04.CODE, char.line_index, char.col_index)
	}
}<|MERGE_RESOLUTION|>--- conflicted
+++ resolved
@@ -1,10 +1,5 @@
-<<<<<<< HEAD
-import Char from '../class/Char.class'
-import Token from '../class/Token.class'
-=======
-import SolidError from './SolidError.class'
+import type Char from '../class/Char.class'
 import type Token from '../class/Token.class'
->>>>>>> a8d807c1
 
 import SolidError from './SolidError.class'
 
