--- conflicted
+++ resolved
@@ -5,71 +5,6 @@
 
 
 
-<<<<<<< HEAD
-
-/**
- * A LexError is thrown when a span of source code fails to
- * produce a valid token per the rules of the defined lexical grammar.
- */
-export default class LexError extends SolidError {
-	/** The name of this class of errors. */
-	static readonly NAME: string = 'LexError'
-	/** The number series of this class of errors. */
-	static readonly CODE: number = 1100
-	/**
-	 * Construct a new LexError object.
-	 * @param message - a message to the user
-	 * @param code    - the error number
-	 * @param line    - the line index in source code
-	 * @param col     - the column index in source code
-	 */
-	constructor (message: string, code: number = 0, line?: number, col?: number) {
-		super({
-			message,
-			name       : LexError.NAME,
-			code       : LexError.CODE + code,
-			line_index : line,
-			col_index  : col,
-		})
-	}
-}
-
-
-/**
- * A LexError01 is thrown when the lexer reaches an unrecognized character.
- * @example
- * let æ: str = 'ae'; % LexError01: Unrecognized character...
- */
-export class LexError01 extends LexError {
-	/** The number series of this class of errors. */
-	static readonly CODE = 1
-	/**
-	 * Construct a new LexError01 object.
-	 * @param char - the unrecognized character
-	 */
-	constructor (char: Char) {
-		super(`Unrecognized character: \`${char.source}\` at line ${char.line_index + 1} col ${char.col_index + 1}.`, LexError01.CODE, char.line_index, char.col_index)
-	}
-}
-/**
- * A LexError02 is thrown when the lexer reaches the end of the file before the end of a token.
- * @example
- * let i: int %% a comment
- * % LexError02: Found end of file before end of comment.
- */
-export class LexError02 extends LexError {
-	/** The number series of this class of errors. */
-	static readonly CODE = 2
-	/**
-	 * Construct a new LexError02 object.
-	 * @param token - the token that did not finish
-	 */
-	constructor (token: Token) {
-		super(`Found end of file before end of ${token.tagname}.`, LexError02.CODE, token.line_index, token.col_index)
-	}
-}
-=======
->>>>>>> f7ed0967
 /**
  * A LexError03 is thrown when an integer literal or string literal contains an invalid Unicode escape sequence.
  * @example
