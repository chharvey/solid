import * as semver from 'semver'

/**
 * Development utilities. Not for production.
 */
export class Dev {
	/** The current version of this project (as defined in `package.json`). */
	static readonly VERSION: string = require('../../package.json').version

	/**
	 * A map of development features to their version numbers.
	 *
	 * These are flags for enabling development of certain features in pre-production;
	 * they are *not* {@link SolidConfig|language feature toggles} for production
	 * (which are used by consumers).
	 * These feature flags are given here in the codebase, whereas
	 * language feature toggles are not given until a consumer provides them per each compile.
	 *
	 * Before each release, the feature flags for that release should be removed
	 * and those features should become fully enabled.
	 * Released features may have an optional language feature toggle defined in {@link SolidConfig}.
	 */
	private static readonly FEATURES: {
		// v0.1.0
		readonly literalNumber   : string,
		readonly operatorsMath   : string,
		readonly expressions     : string,
		readonly constantFolding : string,
		// v0.2.0
		readonly comments          : string,
		readonly integerRadices    : string,
		readonly numericSeparators : string,
		readonly keywordPrimitives : string,
		readonly operatorsLogic    : string,
		readonly typingImplicit    : string,
		readonly statements        : string,
		// v0.3.0
		readonly variables       : string,
		readonly typingExplicit  : string,
		// v0.4.0
		readonly literalCollection: string,
<<<<<<< HEAD
		// v0.4.1 (temp)
		readonly literalString   : string,
		readonly literalTemplate : string,
=======
		readonly 'literalString-lex':       string,
		readonly 'literalTemplate-lex':     string,
		readonly 'literalString-cook':      string,
		readonly 'literalTemplate-cook':    string,
		readonly 'string-assess':           string,
		readonly 'stringTemplate-parse':    string,
		readonly 'stringTemplate-decorate': string,
		readonly 'stringTemplate-assess':   string,
>>>>>>> 0ae9b119
	} = {
		// v0.1.0
		literalNumber:   '>=0.1.*',
		operatorsMath:   '>=0.1.*',
		expressions:     '>=0.1.*',
		constantFolding: '>=0.1.*',
		// v0.2.0
		comments:          '>=0.2.*',
		integerRadices:    '>=0.2.*',
		numericSeparators: '>=0.2.*',
		keywordPrimitives: '>=0.2.*',
		operatorsLogic:    '>=0.2.*',
		typingImplicit:    '>=0.2.*',
		statements:        '>=0.2.*',
		// v0.3.0
		variables:       '>=0.3.*',
		typingExplicit:  '>=0.3.*',
		// v0.4.0
<<<<<<< HEAD
		literalCollection: '>=0.4.0-a',
		// v0.4.1 (temp)
		literalString:   '>=0.4.1',
		literalTemplate: '>=0.4.1',
=======
		literalCollection: '>=0.4.0-alpha.0',
		'literalString-lex':       '>=0.4.0-alpha.1.0',
		'literalTemplate-lex':     '>=0.4.0-alpha.1.0',
		'literalString-cook':      '>=0.4.0-alpha.1.1',
		'literalTemplate-cook':    '>=0.4.0-alpha.1.1',
		'string-assess':           '>=0.4.0-alpha.1.2',
		'stringTemplate-parse':    '>=0.4.0-alpha.1.3',
		'stringTemplate-decorate': '>=0.4.0-alpha.1.4',
		'stringTemplate-assess':   '>=0.4.0-alpha.1.5',
>>>>>>> 0ae9b119
	}

	/**
	 * Return `true` if this project supports the given feature.
	 * @param feature the feature to test
	 * @return is this project’s version number in the range of the feature?
	 */
	static supports(feature: keyof typeof Dev.FEATURES): boolean {
		return semver.satisfies(Dev.VERSION, Dev.FEATURES[feature], {includePrerelease: true})
	}
	/**
	 * Returns `true` if this project supports at least one of the given features.
	 * @param features the features to test
	 * @see Dev.supports
	 * @return are any of the given features supported?
	 */
	static supportsAny(...features: (keyof typeof Dev.FEATURES)[]): boolean {
		return features.some((feature) => Dev.supports(feature))
	}
	/**
	 * Returns `true` if this project supports every one of the given features.
	 * @param features the features to test
	 * @see Dev.supports
	 * @return are all of the given features supported?
	 */
	static supportsAll(...features: (keyof typeof Dev.FEATURES)[]): boolean {
		return features.every((feature) => Dev.supports(feature))
	}
}<|MERGE_RESOLUTION|>--- conflicted
+++ resolved
@@ -39,11 +39,6 @@
 		readonly typingExplicit  : string,
 		// v0.4.0
 		readonly literalCollection: string,
-<<<<<<< HEAD
-		// v0.4.1 (temp)
-		readonly literalString   : string,
-		readonly literalTemplate : string,
-=======
 		readonly 'literalString-lex':       string,
 		readonly 'literalTemplate-lex':     string,
 		readonly 'literalString-cook':      string,
@@ -52,7 +47,6 @@
 		readonly 'stringTemplate-parse':    string,
 		readonly 'stringTemplate-decorate': string,
 		readonly 'stringTemplate-assess':   string,
->>>>>>> 0ae9b119
 	} = {
 		// v0.1.0
 		literalNumber:   '>=0.1.*',
@@ -71,12 +65,6 @@
 		variables:       '>=0.3.*',
 		typingExplicit:  '>=0.3.*',
 		// v0.4.0
-<<<<<<< HEAD
-		literalCollection: '>=0.4.0-a',
-		// v0.4.1 (temp)
-		literalString:   '>=0.4.1',
-		literalTemplate: '>=0.4.1',
-=======
 		literalCollection: '>=0.4.0-alpha.0',
 		'literalString-lex':       '>=0.4.0-alpha.1.0',
 		'literalTemplate-lex':     '>=0.4.0-alpha.1.0',
@@ -86,7 +74,6 @@
 		'stringTemplate-parse':    '>=0.4.0-alpha.1.3',
 		'stringTemplate-decorate': '>=0.4.0-alpha.1.4',
 		'stringTemplate-assess':   '>=0.4.0-alpha.1.5',
->>>>>>> 0ae9b119
 	}
 
 	/**
