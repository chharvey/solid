--- conflicted
+++ resolved
@@ -124,8 +124,7 @@
 
 
 ## String
-<<<<<<< HEAD
-The String type represents textual data.
+The String type, type `str`, represents textual data.
 
 A “raw string” is the code written to construct the string, whereas
 the “cooked string” is the actual string value.
@@ -389,9 +388,6 @@
 > \
 > I ❤ Unicode!\
 > '
-=======
-The String type is denoted `str`.
->>>>>>> b2b79d0c
 
 
 
