TokenWorth(Punctuator :::= "(")   -> RealNumber := \x00;
TokenWorth(Punctuator :::= ")")   -> RealNumber := \x01;
TokenWorth(Punctuator :::= "[")   -> RealNumber := \x02;
TokenWorth(Punctuator :::= "]")   -> RealNumber := \x03;
TokenWorth(Punctuator :::= ",")   -> RealNumber := \x04;
TokenWorth(Punctuator :::= "|->") -> RealNumber := \x05;
TokenWorth(Punctuator :::= "!")   -> RealNumber := \x06;
TokenWorth(Punctuator :::= "?")   -> RealNumber := \x07;
TokenWorth(Punctuator :::= "+")   -> RealNumber := \x08;
TokenWorth(Punctuator :::= "-")   -> RealNumber := \x09;
TokenWorth(Punctuator :::= "^")   -> RealNumber := \x0a;
TokenWorth(Punctuator :::= "*")   -> RealNumber := \x0b;
TokenWorth(Punctuator :::= "/")   -> RealNumber := \x0c;
TokenWorth(Punctuator :::= "<")   -> RealNumber := \x0d;
TokenWorth(Punctuator :::= ">")   -> RealNumber := \x0e;
TokenWorth(Punctuator :::= "<=")  -> RealNumber := \x0f;
TokenWorth(Punctuator :::= ">=")  -> RealNumber := \x10;
TokenWorth(Punctuator :::= "!<")  -> RealNumber := \x11;
TokenWorth(Punctuator :::= "!>")  -> RealNumber := \x12;
TokenWorth(Punctuator :::= "==")  -> RealNumber := \x13;
TokenWorth(Punctuator :::= "!=")  -> RealNumber := \x14;
TokenWorth(Punctuator :::= "&&")  -> RealNumber := \x15;
TokenWorth(Punctuator :::= "!&")  -> RealNumber := \x16;
TokenWorth(Punctuator :::= "||")  -> RealNumber := \x17;
TokenWorth(Punctuator :::= "!|")  -> RealNumber := \x18;
TokenWorth(Punctuator :::= "&")   -> RealNumber := \x19;
TokenWorth(Punctuator :::= "|")   -> RealNumber := \x1a;
TokenWorth(Punctuator :::= ";")   -> RealNumber := \x1b;
TokenWorth(Punctuator :::= ":")   -> RealNumber := \x1c;
TokenWorth(Punctuator :::= "=")   -> RealNumber := \x1d;



TokenWorth(Keyword :::= "null")    -> RealNumber := \x80;
TokenWorth(Keyword :::= "bool")    -> RealNumber := \x81;
TokenWorth(Keyword :::= "false")   -> RealNumber := \x82;
TokenWorth(Keyword :::= "true")    -> RealNumber := \x83;
TokenWorth(Keyword :::= "int")     -> RealNumber := \x84;
TokenWorth(Keyword :::= "float")   -> RealNumber := \x85;
TokenWorth(Keyword :::= "obj")     -> RealNumber := \x86;
TokenWorth(Keyword :::= "is")      -> RealNumber := \x87;
TokenWorth(Keyword :::= "isnt")    -> RealNumber := \x88;
TokenWorth(Keyword :::= "if")      -> RealNumber := \x89;
TokenWorth(Keyword :::= "then")    -> RealNumber := \x8a;
TokenWorth(Keyword :::= "else")    -> RealNumber := \x8b;
TokenWorth(Keyword :::= "let")     -> RealNumber := \x8c;
TokenWorth(Keyword :::= "type")    -> RealNumber := \x8d;
TokenWorth(Keyword :::= "unfixed") -> RealNumber := \x8e;



TokenWorth(Identifier) -> RealNumber
	:=; // TO BE DESCRIBED



TokenWorth(Number :::= Integer) -> RealNumber
	:= TokenWorth(Integer);
TokenWorth(Number :::= Float) -> RealNumber
	:= TokenWorth(Float);

TokenWorth(Integer :::= "+"? IntegerDigits) -> RealNumber
	:= TokenWorth(IntegerDigits);
TokenWorth(Integer :::= "-"  IntegerDigits) -> RealNumber
	:= -1 * TokenWorth(IntegerDigits);

TokenWorth(IntegerDigits :::= "\b"  DigitSequenceBin) -> RealNumber
	:= TokenWorth(DigitSequenceBin);
TokenWorth(IntegerDigits :::= "\q"  DigitSequenceQua) -> RealNumber
	:= TokenWorth(DigitSequenceQua);
TokenWorth(IntegerDigits :::= "\o"  DigitSequenceOct) -> RealNumber
	:= TokenWorth(DigitSequenceOct);
TokenWorth(IntegerDigits :::= "\d"? DigitSequenceDec) -> RealNumber
	:= TokenWorth(DigitSequenceDec);
TokenWorth(IntegerDigits :::= "\x"  DigitSequenceHex) -> RealNumber
	:= TokenWorth(DigitSequenceHex);
TokenWorth(IntegerDigits :::= "\z"  DigitSequenceHTD) -> RealNumber
	:= TokenWorth(DigitSequenceHTD);

TokenWorth(Float :::= SignedDigitSequenceDec ".") -> RealNumber
	:= TokenWorth(SignedDigitSequenceDec);
TokenWorth(Float :::= SignedDigitSequenceDec "." FractionalPart) -> RealNumber
	:= TokenWorth(SignedDigitSequenceDec) + TokenWorth(FractionalPart);
TokenWorth(Float :::= SignedDigitSequenceDec "." FractionalPart ExponentPart) -> RealNumber
	:= (TokenWorth(SignedDigitSequenceDec) + TokenWorth(FractionalPart)) * TokenWorth(ExponentPart);

TokenWorth(FractionalPart :::= DigitSequenceDec) -> RealNumber
	:= TokenWorth(DigitSequenceDec) * 10 ^ (-1 * DigitCount(DigitSequenceDec));

TokenWorth(ExponentPart :::= "e" SignedDigitSequenceDec) -> RealNumber
	:= 10 ^ TokenWorth(SignedDigitSequenceDec);

TokenWorth(SignedDigitSequenceDec :::= "+"? DigitSequenceDec) -> RealNumber
	:= TokenWorth(DigitSequenceDec);
TokenWorth(SignedDigitSequenceDec :::= "-"  DigitSequenceDec) -> RealNumber
	:= -1 * TokenWorth(DigitSequenceDec);

TokenWorth(DigitSequenceBin :::= [0-1]) -> RealNumber
	:= TokenWorth([0-1]);
TokenWorth(DigitSequenceBin :::= DigitSequenceBin "_"? [0-1]) -> RealNumber
	:= 2 * TokenWorth(DigitSequenceBin) + TokenWorth([0-1]);
TokenWorth(DigitSequenceQua :::= [0-3]) -> RealNumber
	:= TokenWorth([0-3]);
TokenWorth(DigitSequenceQua :::= DigitSequenceQua "_"? [0-3]) -> RealNumber
	:= 4 * TokenWorth(DigitSequenceQua) + TokenWorth([0-3]);
TokenWorth(DigitSequenceOct :::= [0-7]) -> RealNumber
	:= TokenWorth([0-7]);
TokenWorth(DigitSequenceOct :::= DigitSequenceOct "_"? [0-7]) -> RealNumber
	:= 8 * TokenWorth(DigitSequenceOct) + TokenWorth([0-7]);
TokenWorth(DigitSequenceDec :::= [0-9]) -> RealNumber
	:= TokenWorth([0-9]);
TokenWorth(DigitSequenceDec :::= DigitSequenceDec "_"? [0-9]) -> RealNumber
	:= 10 * TokenWorth(DigitSequenceDec) + TokenWorth([0-9]);
TokenWorth(DigitSequenceHex :::= [0-9a-f]) -> RealNumber
	:= TokenWorth([0-9a-f]);
TokenWorth(DigitSequenceHex :::= DigitSequenceHex "_"? [0-9a-f]) -> RealNumber
	:= 16 * TokenWorth(DigitSequenceHex) + TokenWorth([0-9a-f]);
TokenWorth(DigitSequenceHTD :::= [0-9a-z]) -> RealNumber
	:= TokenWorth([0-9a-z]);
TokenWorth(DigitSequenceHTD :::= DigitSequenceHTD "_"? [0-9a-z]) -> RealNumber
	:= 36 * TokenWorth(DigitSequenceHTD) + TokenWorth([0-9a-z]);

TokenWorth([0-9a-z] :::= "0") -> RealNumber  :=  TokenWorth([0-9a-f] :::= "0") -> RealNumber  :=  TokenWorth([0-9] :::= "0") -> RealNumber  :=  TokenWorth([0-7] :::= "0") -> RealNumber  :=  TokenWorth([0-3] :::= "0") -> RealNumber  :=  TokenWorth([0-1] :::= "0") -> RealNumber  :=  \x00;
TokenWorth([0-9a-z] :::= "1") -> RealNumber  :=  TokenWorth([0-9a-f] :::= "1") -> RealNumber  :=  TokenWorth([0-9] :::= "1") -> RealNumber  :=  TokenWorth([0-7] :::= "1") -> RealNumber  :=  TokenWorth([0-3] :::= "1") -> RealNumber  :=  TokenWorth([0-1] :::= "1") -> RealNumber  :=  \x01;
TokenWorth([0-9a-z] :::= "2") -> RealNumber  :=  TokenWorth([0-9a-f] :::= "2") -> RealNumber  :=  TokenWorth([0-9] :::= "2") -> RealNumber  :=  TokenWorth([0-7] :::= "2") -> RealNumber  :=  TokenWorth([0-3] :::= "2") -> RealNumber  :=  \x02;
TokenWorth([0-9a-z] :::= "3") -> RealNumber  :=  TokenWorth([0-9a-f] :::= "3") -> RealNumber  :=  TokenWorth([0-9] :::= "3") -> RealNumber  :=  TokenWorth([0-7] :::= "3") -> RealNumber  :=  TokenWorth([0-3] :::= "3") -> RealNumber  :=  \x03;
TokenWorth([0-9a-z] :::= "4") -> RealNumber  :=  TokenWorth([0-9a-f] :::= "4") -> RealNumber  :=  TokenWorth([0-9] :::= "4") -> RealNumber  :=  TokenWorth([0-7] :::= "4") -> RealNumber  :=  \x04;
TokenWorth([0-9a-z] :::= "5") -> RealNumber  :=  TokenWorth([0-9a-f] :::= "5") -> RealNumber  :=  TokenWorth([0-9] :::= "5") -> RealNumber  :=  TokenWorth([0-7] :::= "5") -> RealNumber  :=  \x05;
TokenWorth([0-9a-z] :::= "6") -> RealNumber  :=  TokenWorth([0-9a-f] :::= "6") -> RealNumber  :=  TokenWorth([0-9] :::= "6") -> RealNumber  :=  TokenWorth([0-7] :::= "6") -> RealNumber  :=  \x06;
TokenWorth([0-9a-z] :::= "7") -> RealNumber  :=  TokenWorth([0-9a-f] :::= "7") -> RealNumber  :=  TokenWorth([0-9] :::= "7") -> RealNumber  :=  TokenWorth([0-7] :::= "7") -> RealNumber  :=  \x07;
TokenWorth([0-9a-z] :::= "8") -> RealNumber  :=  TokenWorth([0-9a-f] :::= "8") -> RealNumber  :=  TokenWorth([0-9] :::= "8") -> RealNumber  :=  \x08;
TokenWorth([0-9a-z] :::= "9") -> RealNumber  :=  TokenWorth([0-9a-f] :::= "9") -> RealNumber  :=  TokenWorth([0-9] :::= "9") -> RealNumber  :=  \x09;
TokenWorth([0-9a-z] :::= "a") -> RealNumber  :=  TokenWorth([0-9a-f] :::= "a") -> RealNumber  :=  \x0a;
TokenWorth([0-9a-z] :::= "b") -> RealNumber  :=  TokenWorth([0-9a-f] :::= "b") -> RealNumber  :=  \x0b;
TokenWorth([0-9a-z] :::= "c") -> RealNumber  :=  TokenWorth([0-9a-f] :::= "c") -> RealNumber  :=  \x0c;
TokenWorth([0-9a-z] :::= "d") -> RealNumber  :=  TokenWorth([0-9a-f] :::= "d") -> RealNumber  :=  \x0d;
TokenWorth([0-9a-z] :::= "e") -> RealNumber  :=  TokenWorth([0-9a-f] :::= "e") -> RealNumber  :=  \x0e;
TokenWorth([0-9a-z] :::= "f") -> RealNumber  :=  TokenWorth([0-9a-f] :::= "f") -> RealNumber  :=  \x0f;
TokenWorth([0-9a-z] :::= "g") -> RealNumber  :=  \x010;
TokenWorth([0-9a-z] :::= "h") -> RealNumber  :=  \x011;
TokenWorth([0-9a-z] :::= "i") -> RealNumber  :=  \x012;
TokenWorth([0-9a-z] :::= "j") -> RealNumber  :=  \x013;
TokenWorth([0-9a-z] :::= "k") -> RealNumber  :=  \x014;
TokenWorth([0-9a-z] :::= "l") -> RealNumber  :=  \x015;
TokenWorth([0-9a-z] :::= "m") -> RealNumber  :=  \x016;
TokenWorth([0-9a-z] :::= "n") -> RealNumber  :=  \x017;
TokenWorth([0-9a-z] :::= "o") -> RealNumber  :=  \x018;
TokenWorth([0-9a-z] :::= "p") -> RealNumber  :=  \x019;
TokenWorth([0-9a-z] :::= "q") -> RealNumber  :=  \x01a;
TokenWorth([0-9a-z] :::= "r") -> RealNumber  :=  \x01b;
TokenWorth([0-9a-z] :::= "s") -> RealNumber  :=  \x01c;
TokenWorth([0-9a-z] :::= "t") -> RealNumber  :=  \x01d;
TokenWorth([0-9a-z] :::= "u") -> RealNumber  :=  \x01e;
TokenWorth([0-9a-z] :::= "v") -> RealNumber  :=  \x01f;
TokenWorth([0-9a-z] :::= "w") -> RealNumber  :=  \x020;
TokenWorth([0-9a-z] :::= "x") -> RealNumber  :=  \x021;
TokenWorth([0-9a-z] :::= "y") -> RealNumber  :=  \x022;
TokenWorth([0-9a-z] :::= "z") -> RealNumber  :=  \x023;



TokenWorth(String :::= "'" "'") -> Sequence<RealNumber>
	:= [];
TokenWorth(String :::= "'" StringUnfinished "'") -> Sequence<RealNumber>
	:= TokenWorth(StringUnfinished);
TokenWorth(String :::= "'" StringChars "'") -> Sequence<RealNumber>
	:= TokenWorth(StringChars);
<<<<<<< HEAD

	TokenWorth(StringUnfinished :::= "\u") -> Sequence<RealNumber>
		:= UTF8Encoding(\x75); // U+0075 LATIN SMALL LETTER U
	TokenWorth(StringUnfinished :::= "%" ([^'%#x0a#x03] [^'#x0a#x03]*)?) -> Sequence<RealNumber>
		:= [];
	TokenWorth(StringUnfinished :::= "%%" ("%"? [^'%#x03])*) -> Sequence<RealNumber>
		:= [];

	TokenWorth(StringChars :::= StringChar) -> Sequence<RealNumber>
		:= TokenWorth(StringChar);
	TokenWorth(StringChars :::= StringChar StringChars) -> Sequence<RealNumber>
		:= [...TokenWorth(StringChar), ...TokenWorth(StringChars)];

		TokenWorth(StringChar :::= [^'\#x03]) -> Sequence<RealNumber>
			:= UTF8Encoding(CodePoint([^'\#x03]));
		TokenWorth(StringChar :::= [^'\%#x03]) -> Sequence<RealNumber>
			:= UTF8Encoding(CodePoint([^'\%#x03]));
		TokenWorth(StringChar :::= "\" StringEscape) -> Sequence<RealNumber>
			:= TokenWorth(StringEscape);
		TokenWorth(StringChar :::= "\u" [^'{#x03]) -> Sequence<RealNumber>
			:= [...UTF8Encoding(\x75), ...UTF8Encoding(CodePoint([^'{#x03]))];
		TokenWorth(StringChar :::= "%" ([^'%#x0a#x03] [^'#x0a#x03]*)? #x0a) -> Sequence<RealNumber>
			:= UTF8Encoding(\x0a);
		TokenWorth(StringChar :::= "%%" ("%"? [^'%#x03])* "%%") -> Sequence<RealNumber>
			:= [];

			TokenWorth(StringEscape :::= "'") -> Sequence<RealNumber> := UTF8Encoding(\x27); // U+0027 APOSTROPHE
			TokenWorth(StringEscape :::= "\") -> Sequence<RealNumber> := UTF8Encoding(\x5c); // U+005C REVERSE SOLIDUS
			TokenWorth(StringEscape :::= "%") -> Sequence<RealNumber> := UTF8Encoding(\x25); // U+0025 PERCENT SIGN
			TokenWorth(StringEscape :::= "s") -> Sequence<RealNumber> := UTF8Encoding(\x20); // U+0020 SPACE
			TokenWorth(StringEscape :::= "t") -> Sequence<RealNumber> := UTF8Encoding(\x09); // U+0009 CHARACTER TABULATION
			TokenWorth(StringEscape :::= "n") -> Sequence<RealNumber> := UTF8Encoding(\x0a); // U+000A LINE FEED (LF)
			TokenWorth(StringEscape :::= "r") -> Sequence<RealNumber> := UTF8Encoding(\x0d); // U+000D CARRIAGE RETURN (CR)
			TokenWorth(StringEscape :::= "u{" "}") -> Sequence<RealNumber>
				:= UTF8Encoding(\x00); // U+0000 NULL
			TokenWorth(StringEscape :::= "u{" DigitSequenceHex "}") -> Sequence<RealNumber>
				:= UTF8Encoding(TokenWorth(DigitSequenceHex));
			TokenWorth(StringEscape :::= #x0A) -> Sequence<RealNumber>
				:= UTF8Encoding(\x20); // U+0020 SPACE
			TokenWorth(StringEscape :::= [^'\stnru#x0a#x03]) -> Sequence<RealNumber>
				:= UTF8Encoding(CodePoint([^'\stnru#x0a#x03]));
			TokenWorth(StringEscape :::= [^'\%stnru#x0a#x03]) -> Sequence<RealNumber>
				:= UTF8Encoding(CodePoint([^'\%stnru#x0a#x03]));
=======
TokenWorth(StringChars :::= [^'\#x03]) -> Sequence<RealNumber>
	:= UTF16Encoding(CodePoint([^'\#x03]));
TokenWorth(StringChars :::= [^'\#x03] StringChars) -> Sequence<RealNumber>
	:= [...UTF16Encoding(CodePoint([^'\#x03])), ...TokenWorth(StringChars)];
TokenWorth(StringChars :::= "\" StringEscape) -> Sequence<RealNumber>
	:= TokenWorth(StringEscape);
TokenWorth(StringChars :::= "\" StringEscape StringChars) -> Sequence<RealNumber>
	:= [...TokenWorth(StringEscape), ...TokenWorth(StringChars)];
TokenWorth(StringChars :::= "\u") -> Sequence<RealNumber>
	:= [\x75]; // U+0075 LATIN SMALL LETTER U
TokenWorth(StringChars :::= "\u" [^'{#x03']) -> Sequence<RealNumber>
	:= [\x75, ...UTF16Encoding(CodePoint([^'{#x03']))];
TokenWorth(StringChars :::= "\u" [^'{#x03'] StringChars) -> Sequence<RealNumber>
	:= [\x75, ...UTF16Encoding(CodePoint([^'{#x03'])), ...TokenWorth(StringChars)];
TokenWorth(StringEscape :::= "'") -> Sequence<RealNumber> := [\x27]; // U+0027 APOSTROPHE
TokenWorth(StringEscape :::= "\") -> Sequence<RealNumber> := [\x5c]; // U+005C REVERSE SOLIDUS
TokenWorth(StringEscape :::= "s") -> Sequence<RealNumber> := [\x20]; // U+0020 SPACE
TokenWorth(StringEscape :::= "t") -> Sequence<RealNumber> := [\x09]; // U+0009 CHARACTER TABULATION
TokenWorth(StringEscape :::= "n") -> Sequence<RealNumber> := [\x0a]; // U+000A LINE FEED (LF)
TokenWorth(StringEscape :::= "r") -> Sequence<RealNumber> := [\x0d]; // U+000D CARRIAGE RETURN (CR)
TokenWorth(StringEscape :::= "u{" "}") -> Sequence<RealNumber>
	:= [\x00]; // U+0000 NULL
TokenWorth(StringEscape :::= "u{" DigitSequenceHex "}") -> Sequence<RealNumber>
	:= UTF16Encoding(TokenWorth(DigitSequenceHex));
TokenWorth(StringEscape :::= #x0a) -> Sequence<RealNumber>
	:= [\x20]; // U+0020 SPACE
TokenWorth(StringEscape :::= [^'\stnru#x0a#x03]) -> Sequence<RealNumber>
	:= UTF16Encoding(CodePoint([^'\stnru#x0a#x03]));
>>>>>>> b2b79d0c



TokenWorth(TemplateFull :::= "'''" "'''") -> Sequence<RealNumber>
	:= [];
TokenWorth(TemplateFull :::= "'''" TemplateChars__EndDelim "'''") -> Sequence<RealNumber>
	:= TokenWorth(TemplateChars__EndDelim);

TokenWorth(TemplateHead :::= "'''" "{{") -> Sequence<RealNumber>
	:= [];
TokenWorth(TemplateHead :::= "'''" TemplateChars__EndInterp "{{") -> Sequence<RealNumber>
	:= TokenWorth(TemplateChars__EndInterp);

TokenWorth(TemplateMiddle :::= "}}" "{{") -> Sequence<RealNumber>
	:= [];
TokenWorth(TemplateMiddle :::= "}}" TemplateChars__EndInterp "{{") -> Sequence<RealNumber>
	:= TokenWorth(TemplateChars__EndInterp);

TokenWorth(TemplateTail :::= "}}" "'''") -> Sequence<RealNumber>
	:= [];
TokenWorth(TemplateTail :::= "}}" TemplateChars__EndDelim "'''") -> Sequence<RealNumber>
	:= TokenWorth(TemplateChars__EndDelim);

	TokenWorth(TemplateChars__EndDelim :::= [^'{#x03]) -> Sequence<RealNumber>
		:= UTF8Encoding(CodePoint([^'{#x03]));
	TokenWorth(TemplateChars__EndDelim :::= [^'{#x03] TemplateChars__EndDelim) -> Sequence<RealNumber>
		:= [...UTF8Encoding(CodePoint([^'{#x03])), ...TokenWorth(TemplateChars__EndDelim)];
	TokenWorth(TemplateChars__EndDelim :::= TemplateChars__EndDelim__StartDelim) -> Sequence<RealNumber>
		:= TokenWorth(TemplateChars__EndDelim__StartDelim);
	TokenWorth(TemplateChars__EndDelim :::= TemplateChars__EndDelim__StartInterp) -> Sequence<RealNumber>
		:= TokenWorth(TemplateChars__EndDelim__StartInterp);

		TokenWorth(TemplateChars__EndDelim__StartDelim :::= ("'" | "''") [^'{#x03]) -> Sequence<RealNumber>
			:= [...Encode("'" | "''"), ...UTF8Encoding(CodePoint([^'{#x03]))];
		TokenWorth(TemplateChars__EndDelim__StartDelim :::= ("'" | "''") [^'{#x03] TemplateChars__EndDelim) -> Sequence<RealNumber>
			:= [...Encode("'" | "''"), ...UTF8Encoding(CodePoint([^'{#x03])), ...TokenWorth(TemplateChars__EndDelim)];
		TokenWorth(TemplateChars__EndDelim__StartDelim :::= "'{" | "''{") -> Sequence<RealNumber>
			:= Encode("'{" | "''{");
		TokenWorth(TemplateChars__EndDelim__StartDelim :::= ("'{" | "''{") [^'{#x03]) -> Sequence<RealNumber>
			:= [...Encode("'{" | "''{"), ...UTF8Encoding(CodePoint([^'{#x03]))];
		TokenWorth(TemplateChars__EndDelim__StartDelim :::= ("'{" | "''{") [^'{#x03] TemplateChars__EndDelim) -> Sequence<RealNumber>
			:= [...Encode("'{" | "''{"), ...UTF8Encoding(CodePoint([^'{#x03])), ...TokenWorth(TemplateChars__EndDelim)];
		TokenWorth(TemplateChars__EndDelim__StartDelim :::= ("'{" | "''{") TemplateChars__EndDelim__StartDelim) -> Sequence<RealNumber>
			:= [...Encode("'{" | "''{"), ...TokenWorth(TemplateChars__EndDelim__StartDelim)];

		TokenWorth(TemplateChars__EndDelim__StartInterp :::= "{") -> Sequence<RealNumber>
			:= Encode("{");
		TokenWorth(TemplateChars__EndDelim__StartInterp :::= "{" [^'{#x03]) -> Sequence<RealNumber>
			:= [...Encode("{"), ...UTF8Encoding(CodePoint([^'{#x03]))];
		TokenWorth(TemplateChars__EndDelim__StartInterp :::= "{" [^'{#x03] TemplateChars__EndDelim) -> Sequence<RealNumber>
			:= [...Encode("{"), ...UTF8Encoding(CodePoint([^'{#x03])), ...TokenWorth(TemplateChars__EndDelim)];
		TokenWorth(TemplateChars__EndDelim__StartInterp :::= ("{'" | "{''") [^'{#x03]) -> Sequence<RealNumber>
			:= [...Encode("{'" | "{''"), ...UTF8Encoding(CodePoint([^'{#x03]))];
		TokenWorth(TemplateChars__EndDelim__StartInterp :::= ("{'" | "{''") [^'{#x03] TemplateChars__EndDelim) -> Sequence<RealNumber>
			:= [...Encode("{'" | "{''"), ...UTF8Encoding(CodePoint([^'{#x03])), ...TokenWorth(TemplateChars__EndDelim)];
		TokenWorth(TemplateChars__EndDelim__StartInterp :::= ("{'" | "{''") TemplateChars__EndDelim__StartInterp) -> Sequence<RealNumber>
			:= [...Encode("{'" | "{''"), ...TokenWorth(TemplateChars__EndDelim__StartInterp)];

	TokenWorth(TemplateChars__EndInterp :::= [^'{#x03]) -> Sequence<RealNumber>
		:= UTF8Encoding(CodePoint([^'{#x03]));
	TokenWorth(TemplateChars__EndInterp :::= [^'{#x03] TemplateChars__EndInterp) -> Sequence<RealNumber>
		:= [...UTF8Encoding(CodePoint([^'{#x03])), ...TokenWorth(TemplateChars__EndInterp)];
	TokenWorth(TemplateChars__EndInterp :::= TemplateChars__EndInterp__StartDelim) -> Sequence<RealNumber>
		:= TokenWorth(TemplateChars__EndInterp__StartDelim);
	TokenWorth(TemplateChars__EndInterp :::= TemplateChars__EndInterp__StartInterp) -> Sequence<RealNumber>
		:= TokenWorth(TemplateChars__EndInterp__StartInterp);

		TokenWorth(TemplateChars__EndInterp__StartDelim :::= "'" | "''") -> Sequence<RealNumber>
			:= Encode("'" | "''");
		TokenWorth(TemplateChars__EndInterp__StartDelim :::= ("'" | "''") [^'{#x03]) -> Sequence<RealNumber>
			:= [...Encode("'" | "''"), ...UTF8Encoding(CodePoint([^'{#x03]))];
		TokenWorth(TemplateChars__EndInterp__StartDelim :::= ("'" | "''") [^'{#x03] TemplateChars__EndInterp) -> Sequence<RealNumber>
			:= [...Encode("'" | "''"), ...UTF8Encoding(CodePoint([^'{#x03])), ...TokenWorth(TemplateChars__EndInterp)];
		TokenWorth(TemplateChars__EndInterp__StartDelim :::= ("'{" | "''{") [^'{#x03]) -> Sequence<RealNumber>
			:= [...Encode("'{" | "''{"), ...UTF8Encoding(CodePoint([^'{#x03]))];
		TokenWorth(TemplateChars__EndInterp__StartDelim :::= ("'{" | "''{") [^'{#x03] TemplateChars__EndInterp) -> Sequence<RealNumber>
			:= [...Encode("'{" | "''{"), ...UTF8Encoding(CodePoint([^'{#x03])), ...TokenWorth(TemplateChars__EndInterp)];
		TokenWorth(TemplateChars__EndInterp__StartDelim :::= ("'{" | "''{") TemplateChars__EndInterp__StartDelim) -> Sequence<RealNumber>
			:= [...Encode("'{" | "''{"), ...TokenWorth(TemplateChars__EndInterp__StartDelim)];

		TokenWorth(TemplateChars__EndInterp__StartInterp :::= "{" [^'{#x03]) -> Sequence<RealNumber>
			:= [...Encode("{"), ...UTF8Encoding(CodePoint([^'{#x03]))];
		TokenWorth(TemplateChars__EndInterp__StartInterp :::= "{" [^'{#x03] TemplateChars__EndInterp) -> Sequence<RealNumber>
			:= [...Encode("{"), ...UTF8Encoding(CodePoint([^'{#x03])), ...TokenWorth(TemplateChars__EndInterp)];
		TokenWorth(TemplateChars__EndInterp__StartInterp :::= "{'" | "{''") -> Sequence<RealNumber>
			:= Encode("{'" | "{''");
		TokenWorth(TemplateChars__EndInterp__StartInterp :::= ("{'" | "{''") [^'{#x03]) -> Sequence<RealNumber>
			:= [...Encode("{'" | "{''"), ...UTF8Encoding(CodePoint([^'{#x03]))];
		TokenWorth(TemplateChars__EndInterp__StartInterp :::= ("{'" | "{''") [^'{#x03] TemplateChars__EndInterp) -> Sequence<RealNumber>
			:= [...Encode("{'" | "{''"), ...UTF8Encoding(CodePoint([^'{#x03])), ...TokenWorth(TemplateChars__EndInterp)];
		TokenWorth(TemplateChars__EndInterp__StartInterp :::= ("{'" | "{''") TemplateChars__EndInterp__StartInterp) -> Sequence<RealNumber>
			:= [...Encode("{'" | "{''"), ...TokenWorth(TemplateChars__EndInterp__StartInterp)];

Encode("'") -> Sequence<RealNumber>
	:= UTF8Encoding(\x27); // U+0027 APOSTROPHE
Encode("''") -> Sequence<RealNumber>
	:= [...Encode("'"), ...Encode("'")];
Encode("'''") -> Sequence<RealNumber>
	:= [...Encode("'"), ...Encode("'"), ...Encode("'")];
Encode("{") -> Sequence<RealNumber>
	:= UTF8Encoding(\x7b); // U+007B LEFT CURLY BRACKET
Encode("'{") -> Sequence<RealNumber>
	:= [...Encode("'"), ...Encode("{")];
Encode("''{") -> Sequence<RealNumber>
	:= [...Encode("''"), ...Encode("{")];
Encode("{'") -> Sequence<RealNumber>
	:= [...Encode("{"), ...Encode("'")];
Encode("{''") -> Sequence<RealNumber>
	:= [...Encode("{"), ...Encode("''")];<|MERGE_RESOLUTION|>--- conflicted
+++ resolved
@@ -165,7 +165,6 @@
 	:= TokenWorth(StringUnfinished);
 TokenWorth(String :::= "'" StringChars "'") -> Sequence<RealNumber>
 	:= TokenWorth(StringChars);
-<<<<<<< HEAD
 
 	TokenWorth(StringUnfinished :::= "\u") -> Sequence<RealNumber>
 		:= UTF8Encoding(\x75); // U+0075 LATIN SMALL LETTER U
@@ -209,36 +208,6 @@
 				:= UTF8Encoding(CodePoint([^'\stnru#x0a#x03]));
 			TokenWorth(StringEscape :::= [^'\%stnru#x0a#x03]) -> Sequence<RealNumber>
 				:= UTF8Encoding(CodePoint([^'\%stnru#x0a#x03]));
-=======
-TokenWorth(StringChars :::= [^'\#x03]) -> Sequence<RealNumber>
-	:= UTF16Encoding(CodePoint([^'\#x03]));
-TokenWorth(StringChars :::= [^'\#x03] StringChars) -> Sequence<RealNumber>
-	:= [...UTF16Encoding(CodePoint([^'\#x03])), ...TokenWorth(StringChars)];
-TokenWorth(StringChars :::= "\" StringEscape) -> Sequence<RealNumber>
-	:= TokenWorth(StringEscape);
-TokenWorth(StringChars :::= "\" StringEscape StringChars) -> Sequence<RealNumber>
-	:= [...TokenWorth(StringEscape), ...TokenWorth(StringChars)];
-TokenWorth(StringChars :::= "\u") -> Sequence<RealNumber>
-	:= [\x75]; // U+0075 LATIN SMALL LETTER U
-TokenWorth(StringChars :::= "\u" [^'{#x03']) -> Sequence<RealNumber>
-	:= [\x75, ...UTF16Encoding(CodePoint([^'{#x03']))];
-TokenWorth(StringChars :::= "\u" [^'{#x03'] StringChars) -> Sequence<RealNumber>
-	:= [\x75, ...UTF16Encoding(CodePoint([^'{#x03'])), ...TokenWorth(StringChars)];
-TokenWorth(StringEscape :::= "'") -> Sequence<RealNumber> := [\x27]; // U+0027 APOSTROPHE
-TokenWorth(StringEscape :::= "\") -> Sequence<RealNumber> := [\x5c]; // U+005C REVERSE SOLIDUS
-TokenWorth(StringEscape :::= "s") -> Sequence<RealNumber> := [\x20]; // U+0020 SPACE
-TokenWorth(StringEscape :::= "t") -> Sequence<RealNumber> := [\x09]; // U+0009 CHARACTER TABULATION
-TokenWorth(StringEscape :::= "n") -> Sequence<RealNumber> := [\x0a]; // U+000A LINE FEED (LF)
-TokenWorth(StringEscape :::= "r") -> Sequence<RealNumber> := [\x0d]; // U+000D CARRIAGE RETURN (CR)
-TokenWorth(StringEscape :::= "u{" "}") -> Sequence<RealNumber>
-	:= [\x00]; // U+0000 NULL
-TokenWorth(StringEscape :::= "u{" DigitSequenceHex "}") -> Sequence<RealNumber>
-	:= UTF16Encoding(TokenWorth(DigitSequenceHex));
-TokenWorth(StringEscape :::= #x0a) -> Sequence<RealNumber>
-	:= [\x20]; // U+0020 SPACE
-TokenWorth(StringEscape :::= [^'\stnru#x0a#x03]) -> Sequence<RealNumber>
-	:= UTF16Encoding(CodePoint([^'\stnru#x0a#x03]));
->>>>>>> b2b79d0c
 
 
 
