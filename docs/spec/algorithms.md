# Abstract Algorithms
This chapter lists and defines common abstract algorithms used throughout this specification.



## DigitCount
The **DigitCount** attribute grammar gives the [number](./data-types.md#real-integer-numbers) of
numeric (non-separator) digits in a digit sequence.
```
DigitCount(DigitSequenceDec :::= [0-9]) -> RealNumber
	:= 1;
DigitCount(DigitSequenceDec :::= DigitSequenceDec "_"? [0-9]) -> RealNumber
	:= DigitCount(DigitSequenceDec) + DigitCount([0-9]);
```



## CodePoint
The **CodePoint** of a character is the integer index of its placement in the Unicode character set.
A code point is *not* a code unit. A code point is simply Unicode’s index of a character,
whereas a code unit is the [UTF-8-encoded](#utf8encoding) value of that code point.
```
CodePoint([#x00-#x10ffff]) -> RealNumber
	:=; // TO BE DESCRIBED
```



## UTF8Encoding
Encodes a code point using the UTF-8 encoding algorithm.
In the UTF-8 encoding, characters in the Unicode character set
are represented by one to four code units
(but UTF-8 supports up to six code units for higher code points).
```
Sequence<RealNumber> Divide(RealNumber n, RealNumber count) :=
	1. *Assert:* `n` is greater than \x7f.
	2. *If* `count` is less than or equal to 1:
		1. *Return:* [`n`].
	3. *Assert:* `count` is greater than 1.
	4. *Let* `remainder` be the integer remainder of `n` / \x40.
	5. *Let* `quotient`  be the integer quotient  of `n` / \x40.
	6. *Else:*
		1. *Return:* [
			...*UnwrapAffirm:* `Divide(quotient, count - 1)`,
			`remainder`,
		].
;
Sequence<RealNumber> UTF8Encoding(RealNumber n) :=
	1. *If* `n` is less than 0:
		1. *Throw:* a new LexError.
	2. *If* `n` is less than or equal to \x7f:
		1. *Return:* [`n`].
	3. *If* `n` is less than or equal to \x7ff:
		1. *Let* `codeunits` be *UnwrapAffirm:* `Divide(n, 2)`.
		2. *Assert:* `codeunits.count` is 2.
		3. *Return:* [
			\xc0 + `codeunits.0`,
			\x80 + `codeunits.1`,
		].
	4. *If* `n` is less than or equal to \xffff:
		1. *Let* `codeunits` be *UnwrapAffirm:* `Divide(n, 3)`.
		2. *Assert:* `codeunits.count` is 3.
		3. *Return:* [
			\xe0 + `codeunits.0`,
			\x80 + `codeunits.1`,
			\x80 + `codeunits.2`,
		].
	5. *If* `n` is less than or equal to \x1f_ffff:
		1. *Let* `codeunits` be *UnwrapAffirm:* `Divide(n, 4)`.
		2. *Assert:* `codeunits.count` is 4.
		3. *Return:* [
			\xf0 + `codeunits.0`,
			\x80 + `codeunits.1`,
			\x80 + `codeunits.2`,
			\x80 + `codeunits.3`,
		].
	6. *If* `n` is less than or equal to \x3ff_ffff:
		1. *Let* `codeunits` be *UnwrapAffirm:* `Divide(n, 5)`.
		2. *Assert:* `codeunits.count` is 5.
		3. *Return:* [
			\xf8 + `codeunits.0`,
			\x80 + `codeunits.1`,
			\x80 + `codeunits.2`,
			\x80 + `codeunits.3`,
			\x80 + `codeunits.4`,
		].
	7. *If* `n` is less than or equal to \x7fff_ffff:
		1. *Let* `codeunits` be *UnwrapAffirm:* `Divide(n, 6)`.
		2. *Assert:* `codeunits.count` is 6.
		3. *Return:* [
			\xfc + `codeunits.0`,
			\x80 + `codeunits.1`,
			\x80 + `codeunits.2`,
			\x80 + `codeunits.3`,
			\x80 + `codeunits.4`,
			\x80 + `codeunits.5`,
		].
	8. *Throw:* a new LexError.
;
```



## UTF8Decoding
Decodes a sequence of code units into a sequence of code points using the UTF-8 decoding algorithm.
```
RealNumber Multiply(Sequence<RealNumber> ns) :=
	1. *If* `ns.count` is 0:
		1. *Return:* 0.
	2. Return *UnwrapAffirm:* `Multiply(ns[0, -1])` * \x40 + `ns.lastItem`.
;
Void! Continue(Sequence<RealNumber> units) :=
	1. *For index* `i` in `units`:
		1. *If* `i` is 0:
			1. *Continue.*
		2. *If* `units[i]` is less than \x80 or greater than or equal to \xc0:
			1. *Note:* The bits of `units[i]` are either "0_______" or "11______".
			2. *Throw:* `i`.
		3. *Note:* The bits of `units[i]` are "10______".
	2. *Return.*
;
RealNumber! UTF8Decoding(Sequence<RealNumber> codeunits) :=
	1. *Assert:* `codeunits.count` is 1, 2, 3, 4, 5, or 6:
	2. *If* `codeunits.0` is less than 0:
		1. *Return:* \xfffd. // U+FFFD REPLACEMENT CHARACTER
	3. *If* `codeunits.0` is less than \x80:
		1. *Note:* The bits of `codeunits.0` are "0_______".
		2. *Return:* `codeunits.0`.
	4. *If* `codeunits.0` is less than \xc0:
		1. *Note:* The bits of `codeunits.0` are "10______".
		2. *Return:* \xfffd.
	5. *If* `codeunits.0` is less than \xe0:
		1. *Note:* The bits of `codeunits.0` are "110_____".
		2. *Unwrap:* `Continue(codeunits[1, 2])`.
		3. *Return:* `Multiply([
			`codeunits.0` - \xc0,
			`codeunits.1` - \x80,
		])`.
	6. *If* `codeunits.0` is less than \xf0:
		1. *Note:* The bits of `codeunits.0` are "1110____".
		2. *Unwrap:* `Continue(codeunits[1, 3])`.
		3. *Return:* `Multiply([
			`codeunits.0` - \xe0,
			`codeunits.1` - \x80,
			`codeunits.2` - \x80,
		])`.
	7. *If* `codeunits.0` is less than \xf8:
		1. *Note:* The bits of `codeunits.0` are "11110___".
		2. *Unwrap:* `Continue(codeunits[1, 4])`.
		3. *Return:* `Multiply([
			`codeunits.0` - \xf0,
			`codeunits.1` - \x80,
			`codeunits.2` - \x80,
			`codeunits.3` - \x80,
		])`.
	8. *If* `codeunits.0` is less than \xfc:
		1. *Note:* The bits of `codeunits.0` are "111110__".
		2. *Unwrap:* `Continue(codeunits[1, 5])`.
		3. *Return:* `Multiply([
			`codeunits.0` - \xf8,
			`codeunits.1` - \x80,
			`codeunits.2` - \x80,
			`codeunits.3` - \x80,
			`codeunits.4` - \x80,
		])`.
	9. *If* `codeunits.0` is less than \xfe:
		1. *Note:* The bits of `codeunits.0` are "1111110_".
		2. *Unwrap:* `Continue(codeunits[1, 6])`.
		3. *Return:* `Multiply([
			`codeunits.0` - \xfc,
			`codeunits.1` - \x80,
			`codeunits.2` - \x80,
			`codeunits.3` - \x80,
			`codeunits.4` - \x80,
			`codeunits.5` - \x80,
		])`.
	10. *Return:* \xfffd.
;
```



## VarCheck
Performs the definite assignment piece during semantic analysis.



## TypeCheck
Performs the type-checking piece during semantic analysis.



## ToBoolean
Returns an associated [boolean value](./data-types#boolean), `true` or `false`, with a Solid Language Value.
```
Boolean ToBoolean(Object value) :=
	1. *If* `value` is an instance of `Null`:
		1. *Return:* `false`.
	2. *If* `value` is an instance of `Boolean`:
		1. *Return:* `value`.
	3. *Return:* `true`.
```



## Identical
Compares two objects and returns whether they are the exact same object.
```
Boolean Identical(Object a, Object b) :=
	1. *If* `a` is the value `null` and `b` is the value `null`:
		1. *Return:* `true`.
	2. *If* `a` is the value `false` *and* `b` is the value `false`:
		1. *Return:* `true`.
	3. *If* `a` is the value `true` *and* `b` is the value `true`:
		1. *Return:* `true`.
	4. *If* `a` is an instance of `Integer` *and* `b` is an instance of `Integer`:
		1. *If* `a` and `b` have the same bitwise encoding:
			1. *Return:* `true`.
	5. *If* `a` is an instance of `Float` *and* `b` is an instance of `Float`:
		1. *If* `a` and `b` have the same bitwise encoding:
			1. *Return:* `true`.
<<<<<<< HEAD
	6. *If* `a` is of type `String` *and* `b` is of type `String`:
		1. If `a` and `b` are exactly the same sequence of code units
			(same length and same code units at corresponding indices):
			1. *Return:* `true`.
=======
	// 6. *If* `a` is an instance of `String` *and* `b` is an instance of `String`:
	// 	1. *If* `a` and `b` are exactly the same sequence of code units
	// 		(same length and same code units at corresponding indices):
	// 		1. *Return:* `true`.
>>>>>>> 3a83cccc
	// 7. *If* `a` and `b` are the same object:
	// 	1. *Return:* `true`.
	8. Return `false`.
```



## Equal
Compares two objects and returns whether they are considered “equal” by some definition.
```
Boolean Equal(Object a, Object b) :=
	1. *If* `Identical(a, b)` is `true`:
		1. *Return:* `true`.
	2. *If* `a` is an instance of `Integer` *or* `b` is an instance of `Integer`:
		1. *If* `a` is an instance of `Float` *or* `b` is an instance of `Float`:
			1. *Return:* `Equal(Float(a), Float(b))`.
	3. *If* `a` is an instance of `Float` *and* `b` is an instance of `Float`:
		1. *If* `a` is `0.0` *and* `b` is `-0.0`:
			1. *Return:* `true`.
		2. *If* `a` is `-0.0` *and* `b` is `0.0`:
			1. *Return:* `true`.
	// 3. TODO: custom equality operators
	4. Return `false`.
```



## Subtype
Determines whether one type is a subtype of another.
```
Boolean Subtype(Type a, Type b) :=
	1. *If* *UnwrapAffirm:* `Identical(a, b)`:
		// 2-7 | `A <: A`
		1. *Return:* `true`.
	2. *If* *UnwrapAffirm:* `IsEmpty(a)`:
		// 1-1 | `never <: T`
		1. *Return:* `true`.
	3. *If* *UnwrapAffirm:* `IsEmpty(b)`:
		// 1-3 | `T       <: never  <->  T == never`
		1. *Return:* `IsEmpty(a)`.
	4. *If* *UnwrapAffirm:* `IsUniverse(a)`:
		// 1-4 | `unknown <: T      <->  T == unknown`
		1. *Return:* `IsUniverse(b)`.
	5. *If* *UnwrapAffirm:* `IsUniverse(b)`:
		// 1-2 | `T     <: unknown`
		1. *Return:* `true`.
	6. *If* `a` is the intersection of some types `x` and `y`:
		1. *If* *UnwrapAffirm:* `Identical(x, b)` *or* *UnwrapAffirm:* `Identical(y, b)`:
			// 3-1 | `A  & B <: A  &&  A  & B <: B`
			1. *Return:* `true`.
		2. *If* *UnwrapAffirm:* `Subtype(x, b)` *or* *UnwrapAffirm:* `Subtype(y, b)`:
			// 3-8 | `A <: C  \|\|  B <: C  -->  A  & B <: C`
			1. *Return:* `true`.
	7. *If* `b` is the intersection of some types `x` and `y`:
		1. *If* *UnwrapAffirm:* `Subtype(a, x)` *or* *UnwrapAffirm:* `Subtype(a, y)`:
			// 3-5 | `A <: C    &&  A <: D  <->  A <: C  & D`
			1. *Return:* `true`.
	8. *If* `a` is the union of some types `x` and `y`:
		1. *If* *UnwrapAffirm:* `Subtype(x, b)` *or* *UnwrapAffirm:* `Subtype(y, b)`:
			// 3-7 | `A <: C    &&  B <: C  <->  A \| B <: C`
			1. *Return:* `true`.
	9. *If* `b` is the union of some types `x` and `y`:
		1. *If* *UnwrapAffirm:* `Identical(a, x)` *or* *UnwrapAffirm:* `Identical(a, y)`:
			// 3-2 | `A <: A \| B  &&  B <: A \| B`
			1. *Return:* `true`.
		2. *If* *UnwrapAffirm:* `Subtype(a, x)` *or* *UnwrapAffirm:* `Subtype(a, y)`:
			// 3-6 | `A <: C  \|\|  A <: D  -->  A <: C \| D`
			1. *Return:* `true`.
	10. *If* every value that is assingable to `a` is also assignable to `b`:
		1. *Return:* `true`.
	11. *Return:* `false`.
;
```



## PerformBinaryArithmetic
Performs a binary arithmetic operation.
```
Number! PerformBinaryArithmetic(Text op, Number operand0, Number operand1) :=
	1. *If* `op` is `EXP`:
		1. *Let* `result` be the power, `operand0 ^ operand1`,
			obtained by raising `operand0` (the base) to `operand1` (the exponent).
		2. *Return:* `result`.
	2. *Else If* `op` is `MUL`:
		1. *Let* `result` be the product, `operand0 * operand1`,
			obtained by multiplying `operand0` (the multiplicand) by `operand1` (the multiplier).
		2. *Return:* `result`.
	3. *Else If* `op` is `DIV`:
		1. *Let* `result` be the quotient, `operand0 / operand1`,
			obtained by dividing `operand0` (the dividend) by `operand1` (the divisor).
		2. *Return:* `result`.
	4. *Else If* `op` is `ADD`:
		1. *Let* `result` be the sum, `operand0 + operand1`,
			obtained by adding `operand0` (the augend) to `operand1` (the addend).
		2. *Return:* `result`.
	5. *Throw:* a new TypeError01.
```



## PerformBinaryCompare
Performs a binary comparison operation.
```
Boolean! PerformBinaryCompare(Text op, Number operand0, Number operand1) :=
	1. *If* `op` is `LT`:
		1. *If* `operand0` is strictly less than `operand1`:
			1. *Return:* `true`.
		2. *Return:* `false`.
	2. *Else If* `op` is `GT`:
		1. *If* `operand1` is strictly less than `operand0`:
			1. *Return:* `true`.
		2. *Return:* `false`.
	3. *Else If* `op` is `LE`:
		1. *If* `operand0` is equal to `operand1`:
			1. *Return:* `true`.
		2. *If* `operand0` is strictly less than `operand1`:
			1. *Return:* `true`.
		3. *Return:* `false`.
	4. *Else If* `op` is `GE`:
		1. *If* `operand0` is equal to `operand1`:
			1. *Return:* `true`.
		2. *If* `operand1` is strictly less than `operand0`:
			1. *Return:* `true`.
		3. *Return:* `false`.
	5. *Throw:* a new TypeError01.
```<|MERGE_RESOLUTION|>--- conflicted
+++ resolved
@@ -219,17 +219,10 @@
 	5. *If* `a` is an instance of `Float` *and* `b` is an instance of `Float`:
 		1. *If* `a` and `b` have the same bitwise encoding:
 			1. *Return:* `true`.
-<<<<<<< HEAD
-	6. *If* `a` is of type `String` *and* `b` is of type `String`:
-		1. If `a` and `b` are exactly the same sequence of code units
+	6. *If* `a` is an instance of `String` *and* `b` is an instance of `String`:
+		1. *If* `a` and `b` are exactly the same sequence of code units
 			(same length and same code units at corresponding indices):
 			1. *Return:* `true`.
-=======
-	// 6. *If* `a` is an instance of `String` *and* `b` is an instance of `String`:
-	// 	1. *If* `a` and `b` are exactly the same sequence of code units
-	// 		(same length and same code units at corresponding indices):
-	// 		1. *Return:* `true`.
->>>>>>> 3a83cccc
 	// 7. *If* `a` and `b` are the same object:
 	// 	1. *Return:* `true`.
 	8. Return `false`.
