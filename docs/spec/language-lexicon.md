# Solid Language: Lexicon
This chapter defines the lexical composition of the Solid programming language.



## Solid Source Code
Solid source text (Solid code) is expressed using characters from the
[Unicode](https://www.unicode.org/) character set.
Solid source text is a sequence of Unicode code points,
values ranging from U+0000 to U+10FFFF (including surrogate code points).
Not all code points are permitted everywhere;
the next section explicitly defines these permissions.

When stored and transmitted, Solid source text should be encoded and decoded via the
[UTF-8](https://tools.ietf.org/html/rfc3629) transmission format.

Solid programs are often stored in text files, which, for editing convenience, are organized into lines.
These lines are typically separated by some combination of the characters
**U+000D CARRIAGE RETURN (CR)** and **U+000A LINE FEED (LF)**.
For example, it is common for Windows systems to represent a newline as a CR–LF pair,
whereas on Unix-based systems the representation is a single LF.


### Line Normalization
To simplify the tasks of external applications and to delineate file bounds,
the Solid compiler **normalizes** all line breaks in a source file on input, before parsing.
This line normalization consists of three steps:

1. Prepend the file with a **U+0002 START OF TEXT** (“SOT”) character followed by an LF.
2. Replace any two-character sequence CR–LF and any single CR not followed by an LF
	with a single LF character.
3. Append the file with an LF followed by a **U+0003 END OF TEXT** (“EOT”) character.

Note that if the source file already contains an LF at the end,
the last step will result in an extra LF character preceding the EOT.
This does not matter, however, since additional whitespace does not affect parsing.
Even though Solid is a [whitespace-independent language](#whitespace),
line break normalization is important to the compilation process,
during which line and column numbers of any invalid source input might be reported.


### Abstract Operation: UTF16Encoding
The abstract operation `UTF16Encoding` encodes a code point using the UTF-16 encoding algorithm.
```
Sequence<RealNumber> UTF16Encoding(RealNumber n) :=
	1. *If* `n` is less than 0 or greater than \x10ffff:
		1. Throw a ParseError.
	2. *If* `n` is less than or equal to \xffff:
		1. *Return:* [n].
	3. *Let* `d` be `n - \x10000`.
	4. *Let* `cu1` be the integer quotient of `d / \x400`.
	5. *Let* `cu2` be the integer remainder of `d / \x400`.
	6. *Return:* [cu1 + \xd800, cu2 + \xdc00].
```


### Static Semantics: CodePoint
The `CodePoint` of a character is the integer index of its placement in the Unicode character set.
A code point is *not* a code unit. A code point is simply Unicode’s index of a character,
whereas a code unit is the [UTF-16-encoded](#abstract-operation-utf16encoding) value of that code point.
```
CodePoint([#x00-#x10ffff]) -> RealNumber
	:= /* TO BE DESCRIBED */;
```



## Token Formation
After line break normalization,
the source text of a Solid file is converted into a sequence of input elements, called tokens.
The source text is scanned from left to right, repeatedly taking the longest possible
sequence of code points as the next token.
The lexical structure of Solid describes what sequence of characters form valid tokens,
which form the lowest-level building blocks of the language.

There are a small number of token types, each of which have a specific purpose.

```
Goal<Comment, Radix, Separator> :::=
	| Filebound
	| Whitespace
	| Punctuator
	| Keyword
	| Identifier
	| Number<?Radix, ?Separator>
	| String
	| TemplateFull
	| TemplateHead
	| TemplateMiddle
	| TemplateTail
	| <Comment+>Comment
;
```

1. [File Bounds](#file-bounds)
1. [Whitespace](#whitespace)
1. [Punctuators](#punctuators)
1. [Keywords](#keywords)
1. [Identifiers](#identifiers)
1. [Numbers](#numbers)
1. [String Literals](#string-literals)
1. [Template Literals](#template-literals)
1. [Comments](#comments)


### File Bounds
```
Filebound :::= #x02 | #x03;
```
File bound tokens are tokens that consist of exactly 1 character:
either **U+0002 START OF TEXT**, or **U+0003 END OF TEXT**.


### Whitespace
```
Whitespace :::= (#x20 | #x09 | #x0A)+;
```
Whitespace tokens consist of combinations of the following characters.
Any consecutive sequence of these characters is put into a single whitespace token.

Code Point | Name                 | Block       | Category
---------- | -------------------- | ----------- | ---------------------
U+0020     | SPACE                | Basic Latin | Separator, Space [Zs]
U+0009     | CHARACTER TABULATION | Basic Latin | Other, Control [Cc]
U+000A     | LINE FEED (LF)       | Basic Latin | Other, Control [Cc]

Solid is whitespace-independent.
This means that a programmer should be able to add more whitespace where whitespace already exists,
and remove any amount of whitespace from existing whitespace (but not remove all of it)
without affecting the syntax or semantics of the program.
Whitespace tokens are not sent to the parser for syntactic analysis.

The Solid lexical grammar does not currently recognize the following characters as whitespace:

Code Point | Name                      | Block                       | Category
---------- | ------------------------- | --------------------------- | -------------------------
U+000B     | LINE TABULATION           | Basic Latin                 | Other, Control [Cc]
U+000C     | FORM FEED (FF)            | Basic Latin                 | Other, Control [Cc]
U+000D     | CARRIAGE RETURN (CR)      | Basic Latin                 | Other, Control [Cc]
U+00A0     | NO-BREAK SPACE            | Latin-1 Supplement          | Separator, Space [Zs]
U+1680     | OGHAM SPACE MARK          | Latin-1 Supplement          | Separator, Space [Zs]
U+2000     | EN QUAD                   | Latin-1 Supplement          | Separator, Space [Zs]
U+2001     | EM QUAD                   | Latin-1 Supplement          | Separator, Space [Zs]
U+2002     | EN SPACE                  | Latin-1 Supplement          | Separator, Space [Zs]
U+2003     | EM SPACE                  | Latin-1 Supplement          | Separator, Space [Zs]
U+2004     | THREE-PER-EM SPACE        | Latin-1 Supplement          | Separator, Space [Zs]
U+2005     | FOUR-PER-EM SPACE         | Latin-1 Supplement          | Separator, Space [Zs]
U+2006     | SIX-PER-EM SPACE          | Latin-1 Supplement          | Separator, Space [Zs]
U+2007     | FIGURE SPACE              | Latin-1 Supplement          | Separator, Space [Zs]
U+2008     | PUNCTUATION SPACE         | Latin-1 Supplement          | Separator, Space [Zs]
U+2009     | THIN SPACE                | Latin-1 Supplement          | Separator, Space [Zs]
U+200A     | HAIR SPACE                | Latin-1 Supplement          | Separator, Space [Zs]
U+200B     | ZERO WIDTH SPACE          | General Punctuation         | Other, Format [Cf]
U+2028     | LINE SEPARATOR            | General Punctuation         | Separator, Line [Zl]
U+2029     | PARAGRAPH SEPARATOR       | General Punctuation         | Separator, Paragraph [Zp]
U+202F     | NARROW NO-BREAK SPACE     | General Punctuation         | Separator, Space [Zs]
U+205F     | MEDIUM MATHEMATICAL SPACE | General Punctuation         | Separator, Space [Zs]
U+3000     | IDEOGRAPHIC SPACE         | CJK Symbols and Punctuation | Separator, Space [Zs]


### Punctuators
```
Punctuator :::= "(" | ")" | "+" | "-" | "^" | "*" | "/" | "=" | ";";
```
Punctuators are non-alphanumeric characters in the ASCII character set, or spans of such characters,
that add to the semantics of the Solid language.
Some punctuators are operators, which perform computations on values, and
some punctuators are delimiters, which separate certain code constructs from each other or group them together.

#### Static Semantics: TokenWorth (Punctuators)
The Token Worth of a Punctuator token is the unique [real number](./data-types.md#realnumber) ID
that distinguishes the punctuator from the other punctuators.
Token Worth quantities for punctuators are predetermined by the lexical grammar and are independent of any instance program.
Token Worth quantities for punctuators are integers ranging from *0* to *127* (inclusive).

This specification uses the term “ID” to refer to the identification,
as not to be confused with [Identifier tokens](#identifiers).

```
TokenWorth(Punctuator :::= "(") -> RealNumber := \x00;
TokenWorth(Punctuator :::= ")") -> RealNumber := \x01;
TokenWorth(Punctuator :::= "+") -> RealNumber := \x02;
TokenWorth(Punctuator :::= "-") -> RealNumber := \x03;
TokenWorth(Punctuator :::= "^") -> RealNumber := \x04;
TokenWorth(Punctuator :::= "*") -> RealNumber := \x05;
TokenWorth(Punctuator :::= "/") -> RealNumber := \x06;
TokenWorth(Punctuator :::= ";") -> RealNumber := \x07;
TokenWorth(Punctuator :::= "=") -> RealNumber := \x08;
```


### Keywords
```
Keyword :::=
	// literal
	| "null"
	| "false"
	| "true"
	// storage
	| "let"
	// modifier
	| "unfixed"
;
```
Keywords are sequences of alphanumeric characters reserved by the Solid language
and enumerated in the lexical grammar.
Keywords convey certain semantics to the compiler and to programmers.

#### Static Semantics: TokenWorth (Keywords)
The Token Worth of a Keyword token is the unique [real number](./data-types.md#realnumber) ID
that distinguishes the keyword from the other keywords.
Token Worth quantities for keywords are predetermined by the lexical grammar and are independent of any instance program.
Token Worth quantities for keywords are integers ranging from *128* to *255* (inclusive).

```
TokenWorth(Keyword :::= "null")    -> RealNumber := \x80;
TokenWorth(Keyword :::= "false")   -> RealNumber := \x81;
TokenWorth(Keyword :::= "true")    -> RealNumber := \x82;
TokenWorth(Keyword :::= "let")     -> RealNumber := \x83;
TokenWorth(Keyword :::= "unfixed") -> RealNumber := \x84;
```


### Identifiers
```
Identifier :::= ([A-Za-z_] [A-Za-z0-9_]* | "`" [^`#x03]* "`") - Keyword;
```
Identifiers are sequences of alphanumeric characters that do not match the [Keyword](#keywords) production.
Identifiers are author-defined and point to values in a program.

Lexically, identifiers have two forms: basic identifiers and Unicode identifiers.
Basic identifiers must start with an alphabetic character or an underscore,
and thereafter may contain more alphanumeric characters or underscores.
Unicode identifiers are enclosed in back-ticks (`` `…` `` **U+0060 GRAVE ACCENT**),
and may contain any number of characters from the Unicode character set.

#### Static Semantics: TokenWorth (Identifiers)
The Token Worth of an Identifier token is the unique [real number](./data-types.md#realnumber) ID
that distinguishes the identifier from other identifiers within a given program.
Token Worth quantities for identifiers are integers strictly greater than *255*.

```
TokenWorth(Identifier) -> RealNumber
	:= /* TO BE DESCRIBED */
```


### Numbers
<<<<<<< HEAD
```w3c
Number<Radix, Separator> :::=
	| Integer<?Radix, ?Separator>
	| Float<?Separator>
;

Integer<Radix, Separator>
	:::= ("+" | "-")? IntegerDigits<?Radix, ?Separator>;
=======
```
Number<Radix, Separator>
	:::= ("+" | "-")? IntegerLiteral<?Radix, ?Separator>;
>>>>>>> 1e0e8197

IntegerDigits<Radix, Separator> :::=
	| <Radix->DigitSequenceDec<?Separator>
	| <Radix+>("\b"  DigitSequenceBin<?Separator>)
	| <Radix+>("\q"  DigitSequenceQua<?Separator>)
	| <Radix+>("\o"  DigitSequenceOct<?Separator>)
	| <Radix+>("\d"? DigitSequenceDec<?Separator>)
	| <Radix+>("\x"  DigitSequenceHex<?Separator>)
	| <Radix+>("\z"  DigitSequenceHTD<?Separator>)
;

Float<Separator>
	:::= SignedDigitSequenceDec<?Separator> "." (FractionalPart<?Separator> ExponentPart<?Separator>?)?;

FractionalPart<Separator>
	:::= DigitSequenceDec<?Separator>;

ExponentPart<Separator>
	:::= "e" SignedDigitSequenceDec<?Separator>;

SignedDigitSequenceDec<Separator>
	:::= ("+" | "-")? DigitSequenceDec<?Separator>;

DigitSequenceBin<Separator> :::= (DigitSequenceBin <Separator+>"_"?)? [0-1];
DigitSequenceQua<Separator> :::= (DigitSequenceQua <Separator+>"_"?)? [0-3];
DigitSequenceOct<Separator> :::= (DigitSequenceOct <Separator+>"_"?)? [0-7];
DigitSequenceDec<Separator> :::= (DigitSequenceDec <Separator+>"_"?)? [0-9];
DigitSequenceHex<Separator> :::= (DigitSequenceHex <Separator+>"_"?)? [0-9a-f];
DigitSequenceHTD<Separator> :::= (DigitSequenceHTD <Separator+>"_"?)? [0-9a-z];
```
Numbers are literal constants that represent numeric mathematical values.
Currently, only positive and negative (and zero) integers are supported.

#### Static Semantics: TokenWorth (Numbers)
The Token Worth of a number token is the [real number](./data-types.md#realnumber) that the token represents.

There is a many-to-one relationship between tokens and Token Worth quantities.
For example, both the tokens containing `0042` and `+42`
have the same Token Worth: the integer *42*.

<<<<<<< HEAD
```w3c
TokenWorth(Number :::= Integer) -> RealNumber
	:= TokenWorth(Integer)
TokenWorth(Number :::= Float) -> RealNumber
	:= TokenWorth(Float)

TokenWorth(Integer :::= "+"? IntegerDigits) -> RealNumber
	:= TokenWorth(IntegerDigits);
TokenWorth(Integer :::= "-"  IntegerDigits) -> RealNumber
	:= -1 * TokenWorth(IntegerDigits);

TokenWorth(IntegerDigits :::= "\b"  DigitSequenceBin) -> RealNumber
=======
```
TokenWorth(Number :::= IntegerLiteral) -> RealNumber
	:= TokenWorth(IntegerLiteral);
TokenWorth(Number :::= "+" IntegerLiteral) -> RealNumber
	:= TokenWorth(IntegerLiteral);
TokenWorth(Number :::= "-" IntegerLiteral) -> RealNumber
	:= -1 * TokenWorth(IntegerLiteral);

TokenWorth(IntegerLiteral :::= "\b"  DigitSequenceBin) -> RealNumber
>>>>>>> 1e0e8197
	:= TokenWorth(DigitSequenceBin);
TokenWorth(IntegerDigits :::= "\q"  DigitSequenceQua) -> RealNumber
	:= TokenWorth(DigitSequenceQua);
TokenWorth(IntegerDigits :::= "\o"  DigitSequenceOct) -> RealNumber
	:= TokenWorth(DigitSequenceOct);
TokenWorth(IntegerDigits :::= "\d"? DigitSequenceDec) -> RealNumber
	:= TokenWorth(DigitSequenceDec);
TokenWorth(IntegerDigits :::= "\x"  DigitSequenceHex) -> RealNumber
	:= TokenWorth(DigitSequenceHex);
TokenWorth(IntegerDigits :::= "\z"  DigitSequenceHTD) -> RealNumber
	:= TokenWorth(DigitSequenceHTD);

TokenWorth(Float :::= SignedDigitSequenceDec ".") -> RealNumber
	:= TokenWorth(SignedDigitSequenceDec);
TokenWorth(Float :::= SignedDigitSequenceDec "." FractionalPart) -> RealNumber
	:= TokenWorth(SignedDigitSequenceDec) + TokenWorth(FractionalPart);
TokenWorth(Float :::= SignedDigitSequenceDec "." FractionalPart ExponentPart) -> RealNumber
	:= (TokenWorth(SignedDigitSequenceDec) + TokenWorth(FractionalPart)) * TokenWorth(ExponentPart);

TokenWorth(FractionalPart :::= DigitSequenceDec) -> RealNumber
	:= TokenWorth(DigitSequenceDec) * 10 ^ (-1 * DigitCount(DigitSequenceDec));

TokenWorth(ExponentPart :::= "e" SignedDigitSequenceDec) -> RealNumber
	:= 10 ^ TokenWorth(SignedDigitSequenceDec);

TokenWorth(SignedDigitSequenceDec :::= "+"? DigitSequenceDec) -> RealNumber
	:= TokenWorth(DigitSequenceDec);
TokenWorth(SignedDigitSequenceDec :::= "-"  DigitSequenceDec) -> RealNumber
	:= -1 * TokenWorth(DigitSequenceDec);

TokenWorth(DigitSequenceBin :::= [0-1]) -> RealNumber
	:= TokenWorth([0-1]);
TokenWorth(DigitSequenceBin :::= DigitSequenceBin "_"? [0-1]) -> RealNumber
	:= 2 * TokenWorth(DigitSequenceBin) + TokenWorth([0-1]);
TokenWorth(DigitSequenceQua :::= [0-3]) -> RealNumber
	:= TokenWorth([0-3]);
TokenWorth(DigitSequenceQua :::= DigitSequenceQua "_"? [0-3]) -> RealNumber
	:= 4 * TokenWorth(DigitSequenceQua) + TokenWorth([0-3]);
TokenWorth(DigitSequenceOct :::= [0-7]) -> RealNumber
	:= TokenWorth([0-7]);
TokenWorth(DigitSequenceOct :::= DigitSequenceOct "_"? [0-7]) -> RealNumber
	:= 8 * TokenWorth(DigitSequenceOct) + TokenWorth([0-7]);
TokenWorth(DigitSequenceDec :::= [0-9]) -> RealNumber
	:= TokenWorth([0-9]);
TokenWorth(DigitSequenceDec :::= DigitSequenceDec "_"? [0-9]) -> RealNumber
	:= 10 * TokenWorth(DigitSequenceDec) + TokenWorth([0-9]);
TokenWorth(DigitSequenceHex :::= [0-9a-f]) -> RealNumber
	:= TokenWorth([0-9a-f]);
TokenWorth(DigitSequenceHex :::= DigitSequenceHex "_"? [0-9a-f]) -> RealNumber
	:= 16 * TokenWorth(DigitSequenceHex) + TokenWorth([0-9a-f]);
TokenWorth(DigitSequenceHTD :::= [0-9a-z]) -> RealNumber
	:= TokenWorth([0-9a-z]);
TokenWorth(DigitSequenceHTD :::= DigitSequenceHTD "_"? [0-9a-z]) -> RealNumber
	:= 36 * TokenWorth(DigitSequenceHTD) + TokenWorth([0-9a-z]);

TokenWorth([0-9a-z] :::= "0") -> RealNumber  :=  TokenWorth([0-9a-f] :::= "0") -> RealNumber  :=  TokenWorth([0-9] :::= "0") -> RealNumber  :=  TokenWorth([0-7] :::= "0") -> RealNumber  :=  TokenWorth([0-3] :::= "0") -> RealNumber  :=  TokenWorth([0-1] :::= "0") -> RealNumber  :=  \x00;
TokenWorth([0-9a-z] :::= "1") -> RealNumber  :=  TokenWorth([0-9a-f] :::= "1") -> RealNumber  :=  TokenWorth([0-9] :::= "1") -> RealNumber  :=  TokenWorth([0-7] :::= "1") -> RealNumber  :=  TokenWorth([0-3] :::= "1") -> RealNumber  :=  TokenWorth([0-1] :::= "1") -> RealNumber  :=  \x01;
TokenWorth([0-9a-z] :::= "2") -> RealNumber  :=  TokenWorth([0-9a-f] :::= "2") -> RealNumber  :=  TokenWorth([0-9] :::= "2") -> RealNumber  :=  TokenWorth([0-7] :::= "2") -> RealNumber  :=  TokenWorth([0-3] :::= "2") -> RealNumber  :=  \x02;
TokenWorth([0-9a-z] :::= "3") -> RealNumber  :=  TokenWorth([0-9a-f] :::= "3") -> RealNumber  :=  TokenWorth([0-9] :::= "3") -> RealNumber  :=  TokenWorth([0-7] :::= "3") -> RealNumber  :=  TokenWorth([0-3] :::= "3") -> RealNumber  :=  \x03;
TokenWorth([0-9a-z] :::= "4") -> RealNumber  :=  TokenWorth([0-9a-f] :::= "4") -> RealNumber  :=  TokenWorth([0-9] :::= "4") -> RealNumber  :=  TokenWorth([0-7] :::= "4") -> RealNumber  :=  \x04;
TokenWorth([0-9a-z] :::= "5") -> RealNumber  :=  TokenWorth([0-9a-f] :::= "5") -> RealNumber  :=  TokenWorth([0-9] :::= "5") -> RealNumber  :=  TokenWorth([0-7] :::= "5") -> RealNumber  :=  \x05;
TokenWorth([0-9a-z] :::= "6") -> RealNumber  :=  TokenWorth([0-9a-f] :::= "6") -> RealNumber  :=  TokenWorth([0-9] :::= "6") -> RealNumber  :=  TokenWorth([0-7] :::= "6") -> RealNumber  :=  \x06;
TokenWorth([0-9a-z] :::= "7") -> RealNumber  :=  TokenWorth([0-9a-f] :::= "7") -> RealNumber  :=  TokenWorth([0-9] :::= "7") -> RealNumber  :=  TokenWorth([0-7] :::= "7") -> RealNumber  :=  \x07;
TokenWorth([0-9a-z] :::= "8") -> RealNumber  :=  TokenWorth([0-9a-f] :::= "8") -> RealNumber  :=  TokenWorth([0-9] :::= "8") -> RealNumber  :=  \x08;
TokenWorth([0-9a-z] :::= "9") -> RealNumber  :=  TokenWorth([0-9a-f] :::= "9") -> RealNumber  :=  TokenWorth([0-9] :::= "9") -> RealNumber  :=  \x09;
TokenWorth([0-9a-z] :::= "a") -> RealNumber  :=  TokenWorth([0-9a-f] :::= "a") -> RealNumber  :=  \x0a;
TokenWorth([0-9a-z] :::= "b") -> RealNumber  :=  TokenWorth([0-9a-f] :::= "b") -> RealNumber  :=  \x0b;
TokenWorth([0-9a-z] :::= "c") -> RealNumber  :=  TokenWorth([0-9a-f] :::= "c") -> RealNumber  :=  \x0c;
TokenWorth([0-9a-z] :::= "d") -> RealNumber  :=  TokenWorth([0-9a-f] :::= "d") -> RealNumber  :=  \x0d;
TokenWorth([0-9a-z] :::= "e") -> RealNumber  :=  TokenWorth([0-9a-f] :::= "e") -> RealNumber  :=  \x0e;
TokenWorth([0-9a-z] :::= "f") -> RealNumber  :=  TokenWorth([0-9a-f] :::= "f") -> RealNumber  :=  \x0f;
TokenWorth([0-9a-z] :::= "g") -> RealNumber  :=  \x010;
TokenWorth([0-9a-z] :::= "h") -> RealNumber  :=  \x011;
TokenWorth([0-9a-z] :::= "i") -> RealNumber  :=  \x012;
TokenWorth([0-9a-z] :::= "j") -> RealNumber  :=  \x013;
TokenWorth([0-9a-z] :::= "k") -> RealNumber  :=  \x014;
TokenWorth([0-9a-z] :::= "l") -> RealNumber  :=  \x015;
TokenWorth([0-9a-z] :::= "m") -> RealNumber  :=  \x016;
TokenWorth([0-9a-z] :::= "n") -> RealNumber  :=  \x017;
TokenWorth([0-9a-z] :::= "o") -> RealNumber  :=  \x018;
TokenWorth([0-9a-z] :::= "p") -> RealNumber  :=  \x019;
TokenWorth([0-9a-z] :::= "q") -> RealNumber  :=  \x01a;
TokenWorth([0-9a-z] :::= "r") -> RealNumber  :=  \x01b;
TokenWorth([0-9a-z] :::= "s") -> RealNumber  :=  \x01c;
TokenWorth([0-9a-z] :::= "t") -> RealNumber  :=  \x01d;
TokenWorth([0-9a-z] :::= "u") -> RealNumber  :=  \x01e;
TokenWorth([0-9a-z] :::= "v") -> RealNumber  :=  \x01f;
TokenWorth([0-9a-z] :::= "w") -> RealNumber  :=  \x020;
TokenWorth([0-9a-z] :::= "x") -> RealNumber  :=  \x021;
TokenWorth([0-9a-z] :::= "y") -> RealNumber  :=  \x022;
TokenWorth([0-9a-z] :::= "z") -> RealNumber  :=  \x023;

DigitCount(DigitSequenceDec :::= [0-9]) -> RealNumber
	:= 1;
DigitCount(DigitSequenceDec :::= DigitSequenceDec "_"? [0-9]) -> RealNumber
	:= DigitCount(DigitSequenceDec) + DigitCount([0-9]);
```


### String Literals
```
String
	:::= "'" StringChars? "'";

StringChars :::=
	| [^'\#x03]               StringChars?
	| "\"        StringEscape StringChars?
	| "\u"      ([^'{#x03]    StringChars?)?
;

StringEscape :::=
	| "'" | "\" | "s" | "t" | "n" | "r"
	| "u{" DigitSequenceHex? "}"
	| #x0A
	| [^'\stnru#x0A#x03]
;
```
String tokens are sequences of Unicode characters enclosed in delimiters.
Strings are snippets of textual data.

#### Static Semantics: TokenWorth (Strings)
The Token Worth of a String token is a [sequence](./data-types.md#sequence)
of UTF-16-encoded code units computed by the various parts of the token.

A **code unit** is a [real integer number](./data-types.md#real-integer-numbers)
representing one character or part of a character in a string.
In the [UTF-16 encoding](#abstract-operation-utf16encoding),
characters in the Unicode character set are represented by either one or two code units.

There is a many-to-one relationship between tokens and Token Worth quantities.
For example, both the tokens containing `'ABC'` and `'\u{41}\u{42}\u{43}'`
have the same Token Worth: the sequence of code units *[65, 66, 67]*.

```
TokenWorth(String :::= "'" "'") -> Sequence<RealNumber>
	:= [];
TokenWorth(String :::= "'" StringChars "'") -> Sequence<RealNumber>
	:= TokenWorth(StringChars);
TokenWorth(StringChars :::= [^'\#x03]) -> Sequence<RealNumber>
	:= [...UTF16Encoding(CodePoint([^'\#x03]))];
TokenWorth(StringChars :::= [^'\#x03] StringChars) -> Sequence<RealNumber>
	:= [...UTF16Encoding(CodePoint([^'\#x03])), ...TokenWorth(StringChars)];
TokenWorth(StringChars :::= "\" StringEscape) -> Sequence<RealNumber>
	:= TokenWorth(StringEscape);
TokenWorth(StringChars :::= "\" StringEscape StringChars) -> Sequence<RealNumber>
	:= [...TokenWorth(StringEscape), ...TokenWorth(StringChars)];
TokenWorth(StringChars :::= "\u") -> Sequence<RealNumber>
	:= [\x75]; // U+0075 LATIN SMALL LETTER U
TokenWorth(StringChars :::= "\u" [^'{#x03']) -> Sequence<RealNumber>
	:= [\x75, ...UTF16Encoding(CodePoint([^'{#x03']))];
TokenWorth(StringChars :::= "\u" [^'{#x03'] StringChars) -> Sequence<RealNumber>
	:= [\x75, ...UTF16Encoding(CodePoint([^'{#x03'])), ...TokenWorth(StringChars)];
TokenWorth(StringEscape :::= "'") -> Sequence<RealNumber> := [\x27]; // U+0027 APOSTROPHE
TokenWorth(StringEscape :::= "\") -> Sequence<RealNumber> := [\x5c]; // U+005C REVERSE SOLIDUS
TokenWorth(StringEscape :::= "s") -> Sequence<RealNumber> := [\x20]; // U+0020 SPACE
TokenWorth(StringEscape :::= "t") -> Sequence<RealNumber> := [\x09]; // U+0009 CHARACTER TABULATION
TokenWorth(StringEscape :::= "n") -> Sequence<RealNumber> := [\x0a]; // U+000A LINE FEED (LF)
TokenWorth(StringEscape :::= "r") -> Sequence<RealNumber> := [\x0d]; // U+000D CARRIAGE RETURN (CR)
TokenWorth(StringEscape :::= "u{" "}") -> Sequence<RealNumber>
	:= [\x00]; // U+0000 NULL
TokenWorth(StringEscape :::= "u{" DigitSequenceHex "}") -> Sequence<RealNumber>
	:= [...UTF16Encoding(TokenWorth(DigitSequenceHex))];
TokenWorth(StringEscape :::= #x0A) -> Sequence<RealNumber>
	:= [\x20]; // U+0020 SPACE
TokenWorth(StringEscape :::= [^'\stnru#x0D#x0A#x03]) -> Sequence<RealNumber>
	:= [...UTF16Encoding(CodePoint([^'\stnru#x0D#x0A#x03]))];
```


### Template Literals
```
TemplateFull   :::= "'''" TemplateChars__EndDelim ? "'''";
TemplateHead   :::= "'''" TemplateChars__EndInterp? "{{" ;
TempalteMiddle :::= "}}"  TemplateChars__EndInterp? "{{" ;
TempalteTail   :::= "}}"  TemplateChars__EndDelim ? "'''";

TemplateChars__EndDelim :::=
	| [^'{#x03] TemplateChars__EndDelim?
	| TemplateChars__EndDelim__StartDelim
	| TemplateChars__EndDelim__StartInterp
;

TemplateChars__EndDelim__StartDelim :::=
	| "'"    [^'{#x03] TemplateChars__EndDelim?
	| "''"   [^'{#x03] TemplateChars__EndDelim?
	| "'{"  ([^'{#x03] TemplateChars__EndDelim? | TemplateChars__EndDelim__StartDelim)?
	| "''{" ([^'{#x03] TemplateChars__EndDelim? | TemplateChars__EndDelim__StartDelim)?
;

TemplateChars__EndDelim__StartInterp :::=
	| "{"   ([^'{#x03] TemplateChars__EndDelim?                                       )?
	| "{'"  ([^'{#x03] TemplateChars__EndDelim? | TemplateChars__EndDelim__StartInterp)
	| "{''" ([^'{#x03] TemplateChars__EndDelim? | TemplateChars__EndDelim__StartInterp)
;

TemplateChars__EndInterp :::=
	| [^'{#x03] TemplateChars__EndInterp?
	| TemplateChars__EndInterp__StartDelim
	| TemplateChars__EndInterp__StartInterp
;

TemplateChars__EndInterp__StartDelim :::=
	| "'"   ([^'{#x03] TemplateChars__EndInterp?                                       )?
	| "''"  ([^'{#x03] TemplateChars__EndInterp?                                       )?
	| "'{"  ([^'{#x03] TemplateChars__EndInterp? | TemplateChars__EndInterp__StartDelim)
	| "''{" ([^'{#x03] TemplateChars__EndInterp? | TemplateChars__EndInterp__StartDelim)
;

TemplateChars__EndInterp__StartInterp :::=
	| "{"    [^'{#x03] TemplateChars__EndInterp?
	| "{'"  ([^'{#x03] TemplateChars__EndInterp? | TemplateChars__EndInterp__StartInterp)?
	| "{''" ([^'{#x03] TemplateChars__EndInterp? | TemplateChars__EndInterp__StartInterp)?
;
```
Template tokens are almost exactly like string tokens, except that
they use different delimiters, and their “cooked” values are computed differently.
Template literal tokens can be combined together in
specific ways determined by the formal syntactic grammar.

#### Static Semantics: TokenWorth (Templates)
The Token Worth of a Template token is the analogue of the Token Worth of a String token.

```
TokenWorth(TemplateFull :::= "'''" "'''") -> Sequence<RealNumber>
	:= [];
TokenWorth(TemplateFull :::= "'''" TemplateChars__EndDelim "'''") -> Sequence<RealNumber>
	:= TokenWorth(TemplateChars__EndDelim);

TokenWorth(TemplateHead :::= "'''" "{{") -> Sequence<RealNumber>
	:= [];
TokenWorth(TemplateHead :::= "'''" TemplateChars__EndInterp "{{") -> Sequence<RealNumber>
	:= TokenWorth(TemplateChars__EndInterp);

TokenWorth(TemplateMiddle :::= "}}" "{{") -> Sequence<RealNumber>
	:= [];
TokenWorth(TemplateMiddle :::= "}}" TemplateChars__EndInterp "{{") -> Sequence<RealNumber>
	:= TokenWorth(TemplateChars__EndInterp);

TokenWorth(TemplateTail :::= "}}" "'''") -> Sequence<RealNumber>
	:= [];
TokenWorth(TemplateTail :::= "}}" TemplateChars__EndDelim "'''") -> Sequence<RealNumber>
	:= TokenWorth(TemplateChars__EndDelim);

TokenWorth(TemplateChars__EndDelim :::= [^'{#x03]) -> Sequence<RealNumber>
	:= [...UTF16Encoding(CodePoint([^'{#x03]))];
TokenWorth(TemplateChars__EndDelim :::= [^'{#x03] TemplateChars__EndDelim) -> Sequence<RealNumber>
	:= [...UTF16Encoding(CodePoint([^'{#x03])), ...TokenWorth(TemplateChars__EndDelim)];
TokenWorth(TemplateChars__EndDelim :::= TemplateChars__EndDelim__StartDelim) -> Sequence<RealNumber>
	:= TokenWorth(TemplateChars__EndDelim__StartDelim);
TokenWorth(TemplateChars__EndDelim :::= TemplateChars__EndDelim__StartInterp) -> Sequence<RealNumber>
	:= TokenWorth(TemplateChars__EndDelim__StartInterp);

TokenWorth(TemplateChars__EndDelim__StartDelim :::= "'" [^'{#x03]) -> Sequence<RealNumber>
	:= [\x27, ...UTF16Encoding(CodePoint([^'{#x03]))];
TokenWorth(TemplateChars__EndDelim__StartDelim :::= "'" [^'{#x03] TemplateChars__EndDelim) -> Sequence<RealNumber>
	:= [\x27, ...UTF16Encoding(CodePoint([^'{#x03])), ...TokenWorth(TemplateChars__EndDelim)];
TokenWorth(TemplateChars__EndDelim__StartDelim :::= "''" [^'{#x03]) -> Sequence<RealNumber>
	:= [\x27, \x27, ...UTF16Encoding(CodePoint([^'{#x03]))];
TokenWorth(TemplateChars__EndDelim__StartDelim :::= "''" [^'{#x03] TemplateChars__EndDelim) -> Sequence<RealNumber>
	:= [\x27, \x27, ...UTF16Encoding(CodePoint([^'{#x03])), ...TokenWorth(TemplateChars__EndInterp)];
TokenWorth(TemplateChars__EndDelim__StartDelim :::= "'{") -> Sequence<RealNumber>
	:= [\x27, \x7b];
TokenWorth(TemplateChars__EndDelim__StartDelim :::= "'{" [^'{#x03]) -> Sequence<RealNumber>
	:= [\x27, \x7b, ...UTF16Encoding(CodePoint([^'{#x03]))];
TokenWorth(TemplateChars__EndDelim__StartDelim :::= "'{" [^'{#x03] TemplateChars__EndDelim) -> Sequence<RealNumber>
	:= [\x27, \x7b, ...UTF16Encoding(CodePoint([^'{#x03])), ...TokenWorth(TemplateChars__EndDelim)];
TokenWorth(TemplateChars__EndDelim__StartDelim :::= "'{" TemplateChars__EndDelim__StartDelim) -> Sequence<RealNumber>
	:= [\x27, \x7b, ...TokenWorth(TemplateChars__EndDelim__StartDelim)];
TokenWorth(TemplateChars__EndDelim__StartDelim :::= "''{") -> Sequence<RealNumber>
	:= [\x27, \x27, \x7b];
TokenWorth(TemplateChars__EndDelim__StartDelim :::= "''{" [^'{#x03]) -> Sequence<RealNumber>
	:= [\x27, \x27, \x7b, ...UTF16Encoding(CodePoint([^'{#x03]))];
TokenWorth(TemplateChars__EndDelim__StartDelim :::= "''{" [^'{#x03] TemplateChars__EndDelim) -> Sequence<RealNumber>
	:= [\x27, \x27, \x7b, ...UTF16Encoding(CodePoint([^'{#x03])), ...TokenWorth(TemplateChars__EndDelim)];
TokenWorth(TemplateChars__EndDelim__StartDelim :::= "''{" TemplateChars__EndDelim__StartDelim) -> Sequence<RealNumber>
	:= [\x27, \x27, \x7b, ...TokenWorth(TemplateChars__EndDelim__StartDelim)];

TokenWorth(TemplateChars__EndDelim__StartInterp :::= "{") -> Sequence<RealNumber>
	:= [\x7b]; // U+007B LEFT CURLY BRACKET
TokenWorth(TemplateChars__EndDelim__StartInterp :::= "{" [^'{#x03]) -> Sequence<RealNumber>
	:= [\x7b, ...UTF16Encoding(CodePoint([^'{#x03]))];
TokenWorth(TemplateChars__EndDelim__StartInterp :::= "{" [^'{#x03] TemplateChars__EndDelim) -> Sequence<RealNumber>
	:= [\x7b, ...UTF16Encoding(CodePoint([^'{#x03])), ...TokenWorth(TemplateChars__EndDelim)];
TokenWorth(TemplateChars__EndDelim__StartInterp :::= "{'" [^'{#x03]) -> Sequence<RealNumber>
	:= [\x7b, \x27, ...UTF16Encoding(CodePoint([^'{#x03]))];
TokenWorth(TemplateChars__EndDelim__StartInterp :::= "{'" [^'{#x03] TemplateChars__EndDelim) -> Sequence<RealNumber>
	:= [\x7b, \x27, ...UTF16Encoding(CodePoint([^'{#x03])), ...TokenWorth(TemplateChars__EndDelim)];
TokenWorth(TemplateChars__EndDelim__StartInterp :::= "{'" TemplateChars__EndDelim__StartInterp) -> Sequence<RealNumber>
	:= [\x7b, \x27, ...TokenWorth(TemplateChars__EndDelim__StartInterp)];
TokenWorth(TemplateChars__EndDelim__StartInterp :::= "{''" [^'{#x03]) -> Sequence<RealNumber>
	:= [\x7b, \x27, \x27, ...UTF16Encoding(CodePoint([^'{#x03]))];
TokenWorth(TemplateChars__EndDelim__StartInterp :::= "{''" [^'{#x03] TemplateChars__EndDelim) -> Sequence<RealNumber>
	:= [\x7b, \x27, \x27, ...UTF16Encoding(CodePoint([^'{#x03])), ...TokenWorth(TemplateChars__EndDelim)];
TokenWorth(TemplateChars__EndDelim__StartInterp :::= "{''" TemplateChars__EndDelim__StartInterp) -> Sequence<RealNumber>
	:= [\x7b, \x27, \x27, ...TokenWorth(TemplateChars__EndDelim__StartInterp)];

TokenWorth(TemplateChars__EndInterp :::= [^'{#x03]) -> Sequence<RealNumber>
	:= [...UTF16Encoding(CodePoint([^'{#x03]))];
TokenWorth(TemplateChars__EndInterp :::= [^'{#x03] TemplateChars__EndInterp) -> Sequence<RealNumber>
	:= [...UTF16Encoding(CodePoint([^'{#x03])), ...TokenWorth(TemplateChars__EndInterp)];
TokenWorth(TemplateChars__EndInterp :::= TemplateChars__EndInterp__StartDelim) -> Sequence<RealNumber>
	:= TokenWorth(TemplateChars__EndInterp__StartDelim);
TokenWorth(TemplateChars__EndInterp :::= TemplateChars__EndInterp__StartInterp) -> Sequence<RealNumber>
	:= TokenWorth(TemplateChars__EndInterp__StartInterp);

TokenWorth(TemplateChars__EndInterp__StartDelim :::= "'") -> Sequence<RealNumber>
	:= [\x27]; // U+0027 APOSTROPHE
TokenWorth(TemplateChars__EndInterp__StartDelim :::= "'" [^'{#x03]) -> Sequence<RealNumber>
	:= [\x27, ...UTF16Encoding(CodePoint([^'{#x03]))];
TokenWorth(TemplateChars__EndInterp__StartDelim :::= "'" [^'{#x03] TemplateChars__EndInterp) -> Sequence<RealNumber>
	:= [\x27, ...UTF16Encoding(CodePoint([^'{#x03])), ...TokenWorth(TemplateChars__EndInterp)];
TokenWorth(TemplateChars__EndInterp__StartDelim :::= "''") -> Sequence<RealNumber>
	:= [\x27, \x27];
TokenWorth(TemplateChars__EndInterp__StartDelim :::= "''" [^'{#x03]) -> Sequence<RealNumber>
	:= [\x27, \x27, ...UTF16Encoding(CodePoint([^'{#x03]))];
TokenWorth(TemplateChars__EndInterp__StartDelim :::= "''" [^'{#x03] TemplateChars__EndInterp) -> Sequence<RealNumber>
	:= [\x27, \x27, ...UTF16Encoding(CodePoint([^'{#x03])), ...TokenWorth(TemplateChars__EndInterp)];
TokenWorth(TemplateChars__EndInterp__StartDelim :::= "'{" [^'{#x03]) -> Sequence<RealNumber>
	:= [\x27, \x7b, ...UTF16Encoding(CodePoint([^'{#x03]))];
TokenWorth(TemplateChars__EndInterp__StartDelim :::= "'{" [^'{#x03] TemplateChars__EndInterp) -> Sequence<RealNumber>
	:= [\x27, \x7b, ...UTF16Encoding(CodePoint([^'{#x03])), ...TokenWorth(TemplateChars__EndInterp)];
TokenWorth(TemplateChars__EndInterp__StartDelim :::= "'{" TemplateChars__EndInterp__StartDelim) -> Sequence<RealNumber>
	:= [\x27, \x7b, ...TokenWorth(TemplateChars__EndInterp__StartDelim)];
TokenWorth(TemplateChars__EndInterp__StartDelim :::= "''{" [^'{#x03]) -> Sequence<RealNumber>
	:= [\x27, \x27, \x7b, ...UTF16Encoding(CodePoint([^'{#x03]))];
TokenWorth(TemplateChars__EndInterp__StartDelim :::= "''{" [^'{#x03] TemplateChars__EndInterp) -> Sequence<RealNumber>
	:= [\x27, \x27, \x7b, ...UTF16Encoding(CodePoint([^'{#x03])), ...TokenWorth(TemplateChars__EndInterp)];
TokenWorth(TemplateChars__EndInterp__StartDelim :::= "''{" TemplateChars__EndInterp__StartDelim) -> Sequence<RealNumber>
	:= [\x27, \x27, \x7b, ...TokenWorth(TemplateChars__EndInterp__StartDelim)];

TokenWorth(TemplateChars__EndInterp__StartInterp :::= "{" [^'{#x03]) -> Sequence<RealNumber>
	:= [\x7b, ...UTF16Encoding(CodePoint([^'{#x03]))];
TokenWorth(TemplateChars__EndInterp__StartInterp :::= "{" [^'{#x03] TemplateChars__EndInterp) -> Sequence<RealNumber>
	:= [\x7b, ...UTF16Encoding(CodePoint([^'{#x03])), ...TokenWorth(TemplateChars__EndInterp)];
TokenWorth(TemplateChars__EndInterp__StartInterp :::= "{'") -> Sequence<RealNumber>
	:= [\x7b, \x27];
TokenWorth(TemplateChars__EndInterp__StartInterp :::= "{'" [^'{#x03]) -> Sequence<RealNumber>
	:= [\x7b, \x27, ...UTF16Encoding(CodePoint([^'{#x03]))];
TokenWorth(TemplateChars__EndInterp__StartInterp :::= "{'" [^'{#x03] TemplateChars__EndInterp) -> Sequence<RealNumber>
	:= [\x7b, \x27, ...UTF16Encoding(CodePoint([^'{#x03])), ...TokenWorth(TemplateChars__EndInterp)];
TokenWorth(TemplateChars__EndInterp__StartInterp :::= "{'" TemplateChars__EndInterp__StartInterp) -> Sequence<RealNumber>
	:= [\x7b, \x27, ...TokenWorth(TemplateChars__EndInterp__StartInterp)];
TokenWorth(TemplateChars__EndInterp__StartInterp :::= "{''") -> Sequence<RealNumber>
	:= [\x7b, \x27, \x27];
TokenWorth(TemplateChars__EndInterp__StartInterp :::= "{''" [^'{#x03]) -> Sequence<RealNumber>
	:= [\x7b, \x27, \x27, ...UTF16Encoding(CodePoint([^'{#x03]))];
TokenWorth(TemplateChars__EndInterp__StartInterp :::= "{''" [^'{#x03] TemplateChars__EndInterp) -> Sequence<RealNumber>
	:= [\x7b, \x27, \x27, ...UTF16Encoding(CodePoint([^'{#x03])), ...TokenWorth(TemplateChars__EndInterp)];
TokenWorth(TemplateChars__EndInterp__StartInterp :::= "{''" TemplateChars__EndInterp__StartInterp) -> Sequence<RealNumber>
	:= [\x7b, \x27, \x27, ...TokenWorth(TemplateChars__EndInterp__StartInterp)];
```


### Comments
```
Comment :::=
	| CommentLine
	| CommentMulti
	| CommentBlock
;
```
Comments are tokens of arbitrary text,
mainly used to add human-readable language to code
or to provide other types of annotations.
Comment tokens are not sent to the Solid parser.

#### Line Comments
```
CommentLine
	:::= "%" [^#x0A#x03]* #x0A;
```
Line comments begin with `%` (**U+0025 PERCENT SIGN**).
The compiler will ignore all source text starting from `%` and onward,
up to and including the next line break (**U+000A LINE FEED (LF)**).

#### Multiline Comments
```
CommentMulti
	:::= "{%" CommentMultiNestChars? "%}";

CommentMultiChars :::=
	| [^{%#x03] CommentMultiChars?
	| "{"+ [^%#x03] CommentMultiChars?
	| "%"+ ([^}#x03] CommentMultiChars?)?
	| CommentMulti CommentMultiChars?
;
```
Multiline comments are contained in the delimiters `{% %}`
(**U+007B LEFT CURLY BRACKET**, **U+007C RIGHT CURLY BRACKET**, with adjacent percent signs),
and may contain line breaks and may be nested.

#### Block Comments
```
CommentBlock
	:::=
		{following: #x0A [#x09#x20]*}"%%%"
		#x0A
		({unequal: [#x09#x20]* "%%%"}[^#x03]* #x0A)?
		[#x09#x20]* "%%%"
		{lookahead: #x0A}
	;
```
Block comments begin and end with triple percent signs `%%%`.
These delimiters *must* be on their own lines (with or without leading/trailing whitespace).<|MERGE_RESOLUTION|>--- conflicted
+++ resolved
@@ -246,8 +246,7 @@
 
 
 ### Numbers
-<<<<<<< HEAD
-```w3c
+```
 Number<Radix, Separator> :::=
 	| Integer<?Radix, ?Separator>
 	| Float<?Separator>
@@ -255,11 +254,6 @@
 
 Integer<Radix, Separator>
 	:::= ("+" | "-")? IntegerDigits<?Radix, ?Separator>;
-=======
-```
-Number<Radix, Separator>
-	:::= ("+" | "-")? IntegerLiteral<?Radix, ?Separator>;
->>>>>>> 1e0e8197
 
 IntegerDigits<Radix, Separator> :::=
 	| <Radix->DigitSequenceDec<?Separator>
@@ -300,8 +294,7 @@
 For example, both the tokens containing `0042` and `+42`
 have the same Token Worth: the integer *42*.
 
-<<<<<<< HEAD
-```w3c
+```
 TokenWorth(Number :::= Integer) -> RealNumber
 	:= TokenWorth(Integer)
 TokenWorth(Number :::= Float) -> RealNumber
@@ -313,17 +306,6 @@
 	:= -1 * TokenWorth(IntegerDigits);
 
 TokenWorth(IntegerDigits :::= "\b"  DigitSequenceBin) -> RealNumber
-=======
-```
-TokenWorth(Number :::= IntegerLiteral) -> RealNumber
-	:= TokenWorth(IntegerLiteral);
-TokenWorth(Number :::= "+" IntegerLiteral) -> RealNumber
-	:= TokenWorth(IntegerLiteral);
-TokenWorth(Number :::= "-" IntegerLiteral) -> RealNumber
-	:= -1 * TokenWorth(IntegerLiteral);
-
-TokenWorth(IntegerLiteral :::= "\b"  DigitSequenceBin) -> RealNumber
->>>>>>> 1e0e8197
 	:= TokenWorth(DigitSequenceBin);
 TokenWorth(IntegerDigits :::= "\q"  DigitSequenceQua) -> RealNumber
 	:= TokenWorth(DigitSequenceQua);
