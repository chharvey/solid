--- conflicted
+++ resolved
@@ -25,13 +25,8 @@
 
 
 ### Abstract Operation: PerformNumericBinaryOperation
-<<<<<<< HEAD
-```w3c
+```
 RealNumber PerformNumericBinaryOperation(Text op, RealNumber operand0, RealNumber operand1) :=
-=======
-```
-Number PerformNumericBinaryOperation(Text op, Number operand0, Number operand1) :=
->>>>>>> 1e0e8197
 	1. *If* `op` is `EXP`:
 		1. *Let* `result` be the power, `operand0 ^ operand1`,
 			obtained by raising `operand0` (the base) to `operand1` (the exponent).
@@ -53,13 +48,8 @@
 
 
 ### AbstractOperation: AssessSemanticOperationBinary
-<<<<<<< HEAD
-```w3c
+```
 Or<Integer, Float>? AssessSemanticOperationBinary(SemanticOperation expr) :=
-=======
-```
-Or<Number, SemanticExpression> AssessSemanticOperationBinary(SemanticOperation expr) :=
->>>>>>> 1e0e8197
 	1. *Assert:* `expr.children.count` is 2.
 	2. *Let* `operand0` be the result of performing `Assess(expr.children.0)`.
 	3. *If* `TypeOf(operand0)` is `Void`:
@@ -107,13 +97,8 @@
 
 
 ### Static Semantics: Semantic Schema (Literals)
-<<<<<<< HEAD
-```w3c
+```
 SemanticConstant[value: Null | Boolean | Integer | FLoat | Sequence<RealNumber>]
-=======
-```
-SemanticConstant[value: Null | Boolean | Number]
->>>>>>> 1e0e8197
 	::= ();
 
 SemanticTemplate[type: "full"]
@@ -198,13 +183,8 @@
 
 
 ### Static Semantics: Assess (Literals)
-<<<<<<< HEAD
-```w3c
+```
 Or<Null, Boolean, Integer, Float> Assess(SemanticConstant const) :=
-=======
-```
-Or<Null, Boolean, Number> Assess(SemanticConstant const) :=
->>>>>>> 1e0e8197
 	1. *Return:* `const.value`.
 
 Void Assess(SemanticTemplate tpl) :=
@@ -235,13 +215,8 @@
 
 
 ### Runtime Instructions: Evaluate (Literals)
-<<<<<<< HEAD
-```w3c
+```
 Void Evaluate(Instruction :::= "Push `value` onto the operand stack.", Or<Integer, Float> value) :=
-=======
-```
-Void Evaluate(Instruction :::= "Push `value` onto the operand stack.", Number value) :=
->>>>>>> 1e0e8197
 	1. Push `value` onto the operand stack.
 ```
 
@@ -259,13 +234,8 @@
 
 
 ### Static Semantics: Semantic Schema (Expression Units)
-<<<<<<< HEAD
-```w3c
+```
 SemanticIdentifier[id: Unknown]
-=======
-```
-SemanticIdentifier[id: Number]
->>>>>>> 1e0e8197
 	::= ();
 ```
 
@@ -284,13 +254,8 @@
 
 
 ### Static Semantics: Assess (Expression Units)
-<<<<<<< HEAD
-```w3c
+```
 Unknown Assess(SemanticIdentifier iden) :=
-=======
-```
-Number Assess(SemanticIdentifier iden) :=
->>>>>>> 1e0e8197
 	/* TO BE DETERMINED */
 ```
 
@@ -335,13 +300,8 @@
 
 
 ### Static Semantics: Assess (Unary Operators)
-<<<<<<< HEAD
-```w3c
+```
 Or<Integer, Float>? Assess(SemanticOperation[operator=NEG] expr) :=
-=======
-```
-Or<Number, SemanticExpression> Assess(SemanticOperation[operator=NEG] expr) :=
->>>>>>> 1e0e8197
 	1. *Assert:* `expr.children.count` is 1.
 	2. *Let* `operand` be the result of performing `Assess(expr.children.0)`.
 	3. *If* `TypeOf(operand)` is `Void`:
@@ -400,13 +360,8 @@
 
 
 ### Static Semantics: Assess (Exponentiation)
-<<<<<<< HEAD
-```w3c
+```
 Or<Integer, Float>? Assess(SemanticOperation[operator=EXP] expr) :=
-=======
-```
-Or<Number, SemanticExpression> Assess(SemanticOperation[operator=EXP] expr) :=
->>>>>>> 1e0e8197
 	1. *Return:* `AssessSemanticOperationBinary(expr)`.
 ```
 
@@ -460,13 +415,8 @@
 
 
 ### Static Semantics: Assess (Multiplicative)
-<<<<<<< HEAD
-```w3c
+```
 Or<Integer, Float>? Assess(SemanticOperation[operator=MUL|DIV] expr) :=
-=======
-```
-Or<Number, SemanticExpression> Assess(SemanticOperation[operator=MUL|DIV] expr) :=
->>>>>>> 1e0e8197
 	1. *Return:* `AssessSemanticOperationBinary(expr)`.
 ```
 
@@ -525,13 +475,8 @@
 
 
 ### Static Semantics: Assess (Additive)
-<<<<<<< HEAD
-```w3c
+```
 Or<Integer, Float>? Assess(SemanticOperation[operator=ADD] expr) :=
-=======
-```
-Or<Number, SemanticExpression> Assess(SemanticOperation[operator=ADD] expr) :=
->>>>>>> 1e0e8197
 	1. *Return:* `AssessSemanticOperationBinary(expr)`.
 ```
 
