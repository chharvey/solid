import {
	Token,
	TokenFilebound,
	ParseError01,
} from '@chharvey/parser';
import * as assert from 'assert'

import {
	Dev,
	Util,
} from '../../src/core/';
import {
	Punctuator,
	Keyword,
	TOKEN,
	PARSER,
	ParserSolid as Parser,
} from '../../src/parser/';

import {
	assert_arrayLength,
} from '../assert-helpers'
import * as h from '../helpers-parse'



describe('Parser', () => {
	describe('#parse', () => {
		it('throws a ParseError01 when reaching an unexpected token.', () => {
			;[
				`false + /34.56;`,
				`(true)) || null;`,
				`234 null;`,
			].forEach((src) => {
				assert.throws(() => new Parser(src).parse(), ParseError01)
			})
		})

		context('Goal ::= #x02 #x03', () => {
			it('returns only file bounds.', () => {
				const tree: PARSER.ParseNodeGoal = new Parser('').parse()
				assert.strictEqual(tree.children.length, 2)
				tree.children.forEach((child) => assert.ok(child instanceof TokenFilebound))
			})
		})

		context('Statement ::= ";"', () => {
			it('returns a statement with only a punctuator.', () => {
				/*
					<Goal source="␂ ; ␃">
						<FILEBOUND value="true">␂</FILEBOUND>
						<Goal__0__List line="1" col="1" source=";">
							<Statement line="1" col="1" source=";">
								<PUNCTUATOR line="1" col="1" value="7">;</PUNCTUATOR>
							</Statement>
						</Goal__0__List>
						<FILEBOUND value="false">␃</FILEBOUND>
					</Goal>
				*/
				const statement: PARSER.ParseNodeStatement = h.statementFromSource(`;`)
				assert_arrayLength(statement.children, 1)
				const token: PARSER.ParseNodeDeclaration | PARSER.ParseNodeStatementAssignment | Token = statement.children[0];
				assert.ok(token instanceof TOKEN.TokenPunctuator)
				assert.strictEqual(token.source, Punctuator.ENDSTAT)
			})
		})

		Dev.supports('literalCollection') && describe('Word ::= KEYWORD | IDENTIFIER', () => {
			it('makes a Word node.', () => {
				/*
					<Word>
						<KEYWORD>unfixed</KEYWORD> or <IDENTIFIER>foobar</IDENTIFIER>
					</Word>
				*/
				const srcs: string[] = [
					`unfixed`,
					`foobar`,
				];
				assert.deepStrictEqual(srcs.map((src) =>
					h.wordFromString(src).source
				), srcs);
			});
		});

		Dev.supports('literalCollection') && describe('TypeProperty ::= Word ":" Type;', () => {
			it('makes a TypeProperty node.', () => {
				/*
					<TypeProperty>
						<Word source="let">...</Word>
						<PUNCTUATOR>:</PUNCTUATOR>
						<Type source="T">...</Type>
					</TypeProperty>
				*/
				const srcs: Map<string, string> = new Map([
					[`let`,        `str`],
					[`fontWeight`, `int`],
					[`fontStyle`,  `Normal | Italic | Oblique`],
					[`fontSize`,   `float`],
					[`fontFamily`, `str`],
				]);
				assert.deepStrictEqual(
					[...srcs].map(([prop, typ]) => h.typePropertyFromString(`${ prop }: ${ typ }`).children.map((c) => c.source)),
					[...srcs].map(([prop, typ]) => [prop, Punctuator.ISTYPE, typ]),
				);
			});
		});

		Dev.supports('literalCollection') && describe('TypeTupleLiteral ::= "[" ","? Type# ","? "]"', () => {
			/*
				<TypeTupleLiteral>
					<PUNCTUATOR>[</PUNCTUATOR>
					<TypeTupleLiteral__0__List source="T, U | V, W & X!">...</TypeTupleLiteral__0__List>
					<PUNCTUATOR>]</PUNCTUATOR>
				</TypeTupleLiteral>
			*/
			it('with no leading or trailing comma.', () => {
				const tuple: PARSER.ParseNodeTypeTupleLiteral = h.tupleTypeFromString(`[T, U | V, W & X!]`);
				assert_arrayLength(tuple.children, 3);
				assert.deepStrictEqual(
					tuple.children.map((c) => c.source),
					[Punctuator.BRAK_OPN, `T , U | V , W & X !`, Punctuator.BRAK_CLS],
				);
			});
			it('with leading comma.', () => {
				const tuple: PARSER.ParseNodeTypeTupleLiteral = h.tupleTypeFromString(`
					[
						, T
						, U | V
						, W & X!
					]
				`);
				assert_arrayLength(tuple.children, 4);
				assert.deepStrictEqual(
					tuple.children.map((c) => c.source),
					[Punctuator.BRAK_OPN, Punctuator.COMMA, `T , U | V , W & X !`, Punctuator.BRAK_CLS],
				);
			});
			it('with trailing comma.', () => {
				const tuple: PARSER.ParseNodeTypeTupleLiteral = h.tupleTypeFromString(`
					[
						T,
						U | V,
						W & X!,
					]
				`);
				assert_arrayLength(tuple.children, 4);
				assert.deepStrictEqual(
					tuple.children.map((c) => c.source),
					[Punctuator.BRAK_OPN, `T , U | V , W & X !`, Punctuator.COMMA, Punctuator.BRAK_CLS],
				);
			});
			specify('TypeTupleLiteral__0__List ::= TypeTupleLiteral__0__List "," Type', () => {
				/*
					<TypeTupleLiteral__0__List>
						<TypeTupleLiteral__0__List>
							<TypeTupleLiteral__0__List>
								<Type source="T">...</Type>
							</TypeTupleLiteral__0__List>
							<PUNCTUATOR>,</PUNCTUATOR>
							<Type source="U | V">...</Type>
						</TypeTupleLiteral__0__List>
						<PUNCTUATOR>,</PUNCTUATOR>
						<Type source="W & X!">...</Type>
					</TypeTupleLiteral__0__List>
				*/
				const tuple: PARSER.ParseNodeTypeTupleLiteral = h.tupleTypeFromString(`[T, U | V, W & X!]`);
				assert_arrayLength(tuple.children, 3);
				const type_list: PARSER.ParseNodeTypeTupleLiteral__0__List = tuple.children[1];
				h.hashListSources(type_list, `T`, `U | V`, `W & X !`);
			});
		});

		Dev.supports('literalCollection') && describe('TypeRecordLiteral ::= "[" ","? TypeProperty# ","? "]"', () => {
			/*
				<TypeRecordLiteral>
					<PUNCTUATOR>[</PUNCTUATOR>
					<TypeRecordLiteral__0__List source="a: T, b: U | V, c: W & X!">...</TypeRecordLiteral__0__List>
					<PUNCTUATOR>]</PUNCTUATOR>
				</TypeRecordLiteral>
			*/
			it('with no leading or trailing comma.', () => {
				const record: PARSER.ParseNodeTypeRecordLiteral = h.recordTypeFromString(`[a: T, b: U | V, c: W & X!]`);
				assert_arrayLength(record.children, 3);
				assert.deepStrictEqual(
					record.children.map((c) => c.source),
					[Punctuator.BRAK_OPN, `a : T , b : U | V , c : W & X !`, Punctuator.BRAK_CLS],
				);
			});
			it('with leading comma.', () => {
				const record: PARSER.ParseNodeTypeRecordLiteral = h.recordTypeFromString(`
					[
						, a: T
						, b: U | V
						, c: W & X!
					]
				`);
				assert_arrayLength(record.children, 4);
				assert.deepStrictEqual(
					record.children.map((c) => c.source),
					[Punctuator.BRAK_OPN, Punctuator.COMMA, `a : T , b : U | V , c : W & X !`, Punctuator.BRAK_CLS],
				);
			});
			it('with trailing comma.', () => {
				const record: PARSER.ParseNodeTypeRecordLiteral = h.recordTypeFromString(`
					[
						a: T,
						b: U | V,
						c: W & X!,
					]
				`);
				assert_arrayLength(record.children, 4);
				assert.deepStrictEqual(
					record.children.map((c) => c.source),
					[Punctuator.BRAK_OPN, `a : T , b : U | V , c : W & X !`, Punctuator.COMMA, Punctuator.BRAK_CLS],
				);
			});
			specify('TypeRecordLiteral__0__List ::= TypeRecordLiteral__0__List "," TypeProperty', () => {
				/*
					<TypeRecordLiteral__0__List>
						<TypeRecordLiteral__0__List>
							<TypeRecordLiteral__0__List>
								<TypeProperty source="a: T">...</TypeProperty>
							</TypeRecordLiteral__0__List>
							<PUNCTUATOR>,</PUNCTUATOR>
							<TypeProperty source="b: U | V">...</TypeProperty>
						</TypeRecordLiteral__0__List>
						<PUNCTUATOR>,</PUNCTUATOR>
						<TypeProperty source="c: W & X!">...</TypeProperty>
					</TypeRecordLiteral__0__List>
				*/
				const record: PARSER.ParseNodeTypeRecordLiteral = h.recordTypeFromString(`[a: T, b: U | V, c: W & X!]`);
				assert_arrayLength(record.children, 3);
				const property_list: PARSER.ParseNodeTypeRecordLiteral__0__List = record.children[1];
				h.hashListSources(property_list, `a : T`, `b : U | V`, `c : W & X !`);
			});
		});

		Dev.supports('literalCollection') && describe('TypeUnit ::= "[" "]"', () => {
			it('makes a TypeUnit node containing brackets.', () => {
				/*
					<TypeUnit>
						<PUNCTUATOR>[</PUNCTUATOR>
						<PUNCTUATOR>]</PUNCTUATOR>
					</TypeUnit>
				*/
				const type_unit: PARSER.ParseNodeTypeUnit = h.unitTypeFromString(`[]`);
				assert_arrayLength(type_unit.children, 2);
				assert.deepStrictEqual(
					type_unit.children.map((c) => c.source),
					[Punctuator.BRAK_OPN, Punctuator.BRAK_CLS],
				);
			});
		});

		describe('TypeUnit ::= IDENTIFIER', () => {
			it('parses type identifiers.', () => {
				assert.deepStrictEqual([
					`T`,
					`U`,
					`V`,
				].map((src) => h.tokenIdentifierFromTypeString(src).source), [
					`T`,
					`U`,
					`V`,
				]);
			});
		});

		describe('TypeUnit ::= PrimitiveLiteral', () => {
			it('parses NULL, BOOLEAN, INTEGER, FLOAT, or STRING.', () => {
				assert.deepStrictEqual(([
					[`null`,   TOKEN.TokenKeyword],
					[`false`,  TOKEN.TokenKeyword],
					[`true`,   TOKEN.TokenKeyword],
					[`42`,     TOKEN.TokenNumber],
					[`4.2e+1`, TOKEN.TokenNumber],
				] as [string, typeof TOKEN.TokenKeyword | typeof TOKEN.TokenNumber][]).map(([src, tokentype]) => {
					const token: TOKEN.TokenKeyword | TOKEN.TokenNumber | TOKEN.TokenString = h.tokenLiteralFromTypeString(src)
					assert.ok(token instanceof tokentype)
					return token.source
				}), [
					Keyword.NULL,
					Keyword.FALSE,
					Keyword.TRUE,
					'42',
					'4.2e+1',
				]);
			})
		})

		describe('TypeUnit ::= TypeKeyword', () => {
			it('parses keywords `bool`, `int`, `float`, `str`, `obj`.', () => {
				assert.deepStrictEqual(([
					`bool`,
					`int`,
					`float`,
					`str`,
					`obj`,
				]).map((src) => h.tokenKeywordFromTypeString(src).source), [
					Keyword.BOOL,
					Keyword.INT,
					Keyword.FLOAT,
					Keyword.STR,
					Keyword.OBJ,
				]);
			})
			it('throws when given a non-type keyword.', () => {
				assert.throws(() => h.tokenLiteralFromTypeString(`isnt`), ParseError01)
			})
		})

		Dev.supports('literalCollection') && specify('TypeUnit ::= TypeTupleLiteral', () => {
			h.tupleTypeFromString(`[T, U | V, W & X!]`); // assert does not throw
		});

		Dev.supports('literalCollection') && specify('TypeUnit ::= TypeRecordLiteral', () => {
			h.recordTypeFromString(`[a: T, b: U | V, c: W & X!]`); // assert does not throw
		});

		describe('TypeUnit ::= "(" Type ")"', () => {
			it('makes an TypeUnit node containing a Type node.', () => {
				/*
					<TypeUnit>
						<PUNCTUATOR>(</PUNCTUATOR>
						<Type source="(obj | int) & float">...</Type>
						<PUNCTUATOR>)</PUNCTUATOR>
					</TypeUnit>
				*/
				const type_unit: PARSER.ParseNodeTypeUnit = h.unitTypeFromString(`(obj | int & float)`)
				assert_arrayLength(type_unit.children, 3)
				const [open, typ, close]: readonly [Token, PARSER.ParseNodeType, Token] = type_unit.children
				assert.ok(open  instanceof TOKEN.TokenPunctuator)
				assert.ok(close instanceof TOKEN.TokenPunctuator)
				assert.deepStrictEqual(
					[open.source, typ.source, close.source],
					[Punctuator.GRP_OPN, [
						Keyword.OBJ,
						Punctuator.UNION,
						Keyword.INT,
						Punctuator.INTER,
						Keyword.FLOAT,
					].join(' '), Punctuator.GRP_CLS],
				)
			})
		})

		describe('TypeUnarySymbol ::= TypeUnarySymbol "!"', () => {
			it('makes a ParseNodeTypeUnarySymbol node.', () => {
				/*
					<TypeUnarySymbol>
						<TypeUnarySymbol source="int">...</TypeUnarySymbol>
						<PUNCTUATOR>!</PUNCTUATOR>
					</TypeUnarySymbol>
				*/
				const type_unary: PARSER.ParseNodeTypeUnarySymbol = h.unaryTypeFromString(`int!`)
				assert_arrayLength(type_unary.children, 2)
				const [unary, op]: readonly [PARSER.ParseNodeTypeUnarySymbol, Token] = type_unary.children
				assert.ok(op instanceof TOKEN.TokenPunctuator)
				assert.deepStrictEqual(
					[unary.source, op.source],
					[Keyword.INT,  Punctuator.ORNULL],
				)
			})
		})

		describe('TypeIntersection ::= TypeIntersection "&" TypeUnarySymbol', () => {
			it('makes a ParseNodeTypeIntersection node.', () => {
				/*
					<TypeIntersection>
						<TypeIntersection source="int">...</TypeIntersection>
						<PUNCTUATOR>&</PUNCTUATOR>
						<TypeUnarySymbol source="float">...</TypeUnarySymbol>
					</TypeIntersection>
				*/
				const type_intersection: PARSER.ParseNodeTypeIntersection = h.intersectionTypeFromString(`int & float`)
				assert_arrayLength(type_intersection.children, 3)
				const [left, op, right]: readonly [PARSER.ParseNodeTypeIntersection, Token, PARSER.ParseNodeTypeUnarySymbol] = type_intersection.children
				assert.ok(op instanceof TOKEN.TokenPunctuator)
				assert.deepStrictEqual(
					[left.source, op.source,        right.source],
					[Keyword.INT, Punctuator.INTER, Keyword.FLOAT],
				)
			})
		})

		describe('TypeUnion ::= TypeUnion "|" TypeIntersection', () => {
			it('makes a ParseNodeTypeUnion node.', () => {
				/*
					<TypeUnion>
						<TypeUnion source="int">...</TypeUnion>
						<PUNCTUATOR>|</PUNCTUATOR>
						<TypeIntersection source="float">...</TypeIntersection>
					</TypeUnion>
				*/
				const type_union: PARSER.ParseNodeTypeUnion = h.unionTypeFromString(`int | float`)
				assert_arrayLength(type_union.children, 3)
				const [left, op, right]: readonly [PARSER.ParseNodeTypeUnion, Token, PARSER.ParseNodeTypeIntersection] = type_union.children
				assert.ok(op instanceof TOKEN.TokenPunctuator)
				assert.deepStrictEqual(
					[left.source, op.source,        right.source],
					[Keyword.INT, Punctuator.UNION, Keyword.FLOAT],
				)
			})
		})

		Dev.supports('literalCollection') && describe('Property ::= Word "=" Expression', () => {
			it('makes a Property node.', () => {
				/*
					<Property>
						<Word source="unfixed">...</Word>
						<PUNCTUATOR>=</PUNCTUATOR>
						<Expression source="42">...</Expression>
					</Property>
				*/
				const srcs: string[] = [
					`unfixed`,
					`foobar`,
				];
				assert.deepStrictEqual(
					srcs.map((src) => h.propertyFromString(`${ src }= 42`).children.map((c) => c.source)),
					srcs.map((src) => [src, Punctuator.ASSIGN, `42`]),
				);
			});
		});

		Dev.supports('literalCollection') && describe('Case ::= Expression "|->" Expression', () => {
			it('makes a Case node.', () => {
				/*
					<Case>
						<Expression source="42">...</Expression>
						<PUNCTUATOR>|-></PUNCTUATOR>
						<Expression source="null || false">...</Expression>
					</Case>
				*/
				assert.deepStrictEqual(
					h.caseFromString(`42 |-> null || false`).children.map((c) => c.source),
					[`42`, Punctuator.MAPTO, `null || false`],
				);
			});
		});

		Dev.supports('literalCollection') && describe('ListLiteral ::= "[" ","? Expression# ","? "]"', () => {
			it('with no leading or trailing comma.', () => {
				/*
					<ListLiteral>
						<PUNCTUATOR>[</PUNCTUATOR>
						<ListLiteral__0__List source="42, true, null || false">...</ListLiteral__0__List>
						<PUNCTUATOR>]</PUNCTUATOR>
					</ListLiteral>
				*/
				const unit: PARSER.ParseNodeListLiteral = h.listLiteralFromSource(`[42, true, null || false];`);
				assert_arrayLength(unit.children, 3);
				assert.deepStrictEqual(
					unit.children.map((c) => c.source),
					[Punctuator.BRAK_OPN, `42 , true , null || false`, Punctuator.BRAK_CLS],
				);
			});
			it('with leading comma.', () => {
				const unit: PARSER.ParseNodeListLiteral = h.listLiteralFromSource(`
					[
						, 42
						, true
						, null || false
					];
				`);
				assert_arrayLength(unit.children, 4);
				assert.deepStrictEqual(
					unit.children.map((c) => c.source),
					[Punctuator.BRAK_OPN, Punctuator.COMMA, `42 , true , null || false`, Punctuator.BRAK_CLS],
				);
			});
			it('with trailing comma.', () => {
				const unit: PARSER.ParseNodeListLiteral = h.listLiteralFromSource(`
					[
						42,
						true,
						null || false,
					];
				`);
				assert_arrayLength(unit.children, 4);
				assert.deepStrictEqual(
					unit.children.map((c) => c.source),
					[Punctuator.BRAK_OPN, `42 , true , null || false`, Punctuator.COMMA, Punctuator.BRAK_CLS],
				);
			});
			specify('ListLiteral__0__List ::= ListLiteral__0__List "," Expression', () => {
				/*
					<ListLiteral__0__List>
						<ListLiteral__0__List>
							<ListLiteral__0__List>
								<Expression source="42">...</Expression>
							</ListLiteral__0__List>
							<PUNCTUATOR>,</PUNCTUATOR>
							<Expression source="true">...</Expression>
						</ListLiteral__0__List>
						<PUNCTUATOR>,</PUNCTUATOR>
						<Expression source="null || false">...</Expression>
					</ListLiteral__0__List>
				*/
				const unit: PARSER.ParseNodeListLiteral = h.listLiteralFromSource(`[42, true, null || false];`);
				assert_arrayLength(unit.children, 3);
				h.hashListSources(unit.children[1], `42`, `true`, `null || false`);
			});
		});

		Dev.supports('literalCollection') && describe('RecordLiteral ::= "[" ","? Property# ","? "]"', () => {
			it('with leading comma.', () => {
				/*
					<RecordLiteral>
						<PUNCTUATOR>[</PUNCTUATOR>
						<PUNCTUATOR>,</PUNCTUATOR>
<<<<<<< HEAD
						<RecordLiteral__0__List source="let = true, foobar = 42">...</RecordLiteral__0__List>
=======
						<RecordLiteral__0__List source="let= true, foobar= 42">...</RecordLiteral__0__List>
>>>>>>> 5d176ed1
						<PUNCTUATOR>]</PUNCTUATOR>
					</RecordLiteral>
				*/
				const unit: PARSER.ParseNodeRecordLiteral = h.recordLiteralFromSource(`
					[
						, let= true
						, foobar= 42
					];
				`);
				assert_arrayLength(unit.children, 4);
				assert.ok(unit.children[2] instanceof PARSER.ParseNodeRecordLiteral__0__List);
				assert.deepStrictEqual(
					unit.children.map((c) => c.source),
					[Punctuator.BRAK_OPN, Punctuator.COMMA, `let = true , foobar = 42`, Punctuator.BRAK_CLS],
				);
			});
			specify('RecordLiteral__0__List ::= RecordLiteral__0__List "," Property', () => {
				/*
					<RecordLiteral__0__List>
						<RecordLiteral__0__List>
<<<<<<< HEAD
							<Property source="let = true">...</Property>
						</RecordLiteral__0__List>
						<PUNCTUATOR>,</PUNCTUATOR>
						<Property source="foobar = 42">...</Property>
=======
							<Property source="let= true">...</Property>
						</RecordLiteral__0__List>
						<PUNCTUATOR>,</PUNCTUATOR>
						<Property source="foobar= 42">...</Property>
>>>>>>> 5d176ed1
					</RecordLiteral__0__List>
				*/
				const unit: PARSER.ParseNodeRecordLiteral = h.recordLiteralFromSource(`[let= true, foobar= 42];`);
				assert_arrayLength(unit.children, 3);
				h.hashListSources(unit.children[1], `let = true`, `foobar = 42`);
			});
		});

		Dev.supports('literalCollection') && describe('MappingLiteral ::= "[" ","? Case# ","? "]"', () => {
			it('with trailing comma.', () => {
				/*
					<MappingLiteral>
						<PUNCTUATOR>[</PUNCTUATOR>
<<<<<<< HEAD
						<MappingLiteral__0__List source="1, 2, 3 |-> null, 4, 5, 6 |-> false, 7, 8 |-> true, 9, 0 |-> 42.0">...</MappingLiteral__0__List>
=======
						<MappingLiteral__0__List source="1 |-> null, 4 |-> false, 7 |-> true, 9 |-> 42.0">...</MappingLiteral__0__List>
>>>>>>> 5d176ed1
						<PUNCTUATOR>,</PUNCTUATOR>
						<PUNCTUATOR>]</PUNCTUATOR>
					</MappingLiteral>
				*/
				const unit: PARSER.ParseNodeMappingLiteral = h.mappingLiteralFromSource(`
					[
						1 |-> null,
						4 |-> false,
						7 |-> true,
						9 |-> 42.0,
					];
				`);
				assert_arrayLength(unit.children, 4);
				assert.ok(unit.children[1] instanceof PARSER.ParseNodeMappingLiteral__0__List);
				assert.deepStrictEqual(
					unit.children.map((c) => c.source),
					[Punctuator.BRAK_OPN, `1 |-> null , 4 |-> false , 7 |-> true , 9 |-> 42.0`, Punctuator.COMMA, Punctuator.BRAK_CLS],
				);
			});
			specify('MappingLiteral__0__List ::= MappingLiteral__0__List "," Case', () => {
				/*
					<MappingLiteral__0__List>
						<MappingLiteral__0__List>
							<MappingLiteral__0__List>
								<MappingLiteral__0__List>
<<<<<<< HEAD
									<Case source="1, 2, 3 |-> null">...</Case>
								</MappingLiteral__0__List>
								<PUNCTUATOR>,</PUNCTUATOR>
								<Case source="4, 5, 6 |-> false">...</Case>
							</MappingLiteral__0__List>
							<PUNCTUATOR>,</PUNCTUATOR>
							<Case source="7, 8 |-> true">...</Case>
						</MappingLiteral__0__List>
						<PUNCTUATOR>,</PUNCTUATOR>
						<Case source="9, 0 |-> 42.0">...</Case>
=======
									<Case source="1 |-> null">...</Case>
								</MappingLiteral__0__List>
								<PUNCTUATOR>,</PUNCTUATOR>
								<Case source="4 |-> false">...</Case>
							</MappingLiteral__0__List>
							<PUNCTUATOR>,</PUNCTUATOR>
							<Case source="7 |-> true">...</Case>
						</MappingLiteral__0__List>
						<PUNCTUATOR>,</PUNCTUATOR>
						<Case source="9 |-> 42.0">...</Case>
>>>>>>> 5d176ed1
					</MappingLiteral__0__List>
				*/
				const unit: PARSER.ParseNodeMappingLiteral = h.mappingLiteralFromSource(`[1 |-> null, 4 |-> false, 7 |-> true, 9 |-> 42.0];`);
				assert_arrayLength(unit.children, 3);
				h.hashListSources(
					unit.children[1],
					`1 |-> null`,
					`4 |-> false`,
					`7 |-> true`,
					`9 |-> 42.0`,
				);
			});
		});

		Dev.supports('literalCollection') && describe('ExpressionUnit ::= "[" "]"', () => {
			it('makes an ExpressionUnit node containing brackets.', () => {
				/*
					<ExpressionUnit>
						<PUNCTUATOR>[</PUNCTUATOR>
						<PUNCTUATOR>]</PUNCTUATOR>
					</ExpressionUnit>
				*/
				const expression_unit: PARSER.ParseNodeExpressionUnit = h.unitExpressionFromSource(`[];`);
				assert_arrayLength(expression_unit.children, 2);
				assert.deepStrictEqual(
					expression_unit.children.map((c) => c.source),
					[Punctuator.BRAK_OPN, Punctuator.BRAK_CLS],
				);
			});
		});

		context('ExpressionUnit ::= PrimitiveLiteral', () => {
			it('parses IDENTIFIER.', () => {
				assert.strictEqual(h.tokenIdentifierFromSource(`ident;`).source, 'ident')
			})
			it('parses NULL, BOOLEAN, INTEGER, FLOAT, or STRING.', () => {
				assert.deepStrictEqual(([
					[`null;`,   TOKEN.TokenKeyword],
					[`false;`,  TOKEN.TokenKeyword],
					[`true;`,   TOKEN.TokenKeyword],
					[`42;`,     TOKEN.TokenNumber],
					[`4.2e+1;`, TOKEN.TokenNumber],
				] as [string, typeof TOKEN.TokenKeyword | typeof TOKEN.TokenNumber][]).map(([src, tokentype]) => {
					const token: TOKEN.TokenKeyword | TOKEN.TokenNumber | TOKEN.TokenString = h.tokenLiteralFromSource(src)
					assert.ok(token instanceof tokentype)
					return token.source
				}), [
					Keyword.NULL,
					Keyword.FALSE,
					Keyword.TRUE,
					'42',
					'4.2e+1',
				]);
			})
		})

		Dev.supports('stringTemplate-parse') && context('ExpressionUnit ::= StringTemplate', () => {
			function stringTemplateParseNode (src: string): string {
				return (((((((((((((new Parser(src)
					.parse()
					.children[1] as PARSER.ParseNodeGoal__0__List)
					.children[0] as PARSER.ParseNodeStatement)
					.children[0] as PARSER.ParseNodeExpression)
					.children[0] as PARSER.ParseNodeExpressionDisjunctive)
					.children[0] as PARSER.ParseNodeExpressionConjunctive)
					.children[0] as PARSER.ParseNodeExpressionEquality)
					.children[0] as PARSER.ParseNodeExpressionComparative)
					.children[0] as PARSER.ParseNodeExpressionAdditive)
					.children[0] as PARSER.ParseNodeExpressionMultiplicative)
					.children[0] as PARSER.ParseNodeExpressionExponential)
					.children[0] as PARSER.ParseNodeExpressionUnarySymbol)
					.children[0] as PARSER.ParseNodeExpressionUnit)
					.children[0] as PARSER.ParseNodeStringTemplate)
					.serialize()
			}
			specify('head, tail.', () => {
				assert.strictEqual(stringTemplateParseNode(Util.dedent(`
					'''head1{{}}tail1''';
				`)), `
					<StringTemplate line="1" col="1" source="&apos;&apos;&apos;head1{{ }}tail1&apos;&apos;&apos;">
						<TEMPLATE line="1" col="1" value="head1">'''head1{{</TEMPLATE>
						<TEMPLATE line="1" col="11" value="tail1">}}tail1'''</TEMPLATE>
					</StringTemplate>
				`.replace(/\n\t*/g, ''))
			})
			specify('head, expr, tail.', () => {
				assert.strictEqual(stringTemplateParseNode(Util.dedent(`
					'''head1{{ '''full1''' }}tail1''';
				`)), `
					<StringTemplate line="1" col="1" source="&apos;&apos;&apos;head1{{ &apos;&apos;&apos;full1&apos;&apos;&apos; }}tail1&apos;&apos;&apos;">
						<TEMPLATE line="1" col="1" value="head1">'''head1{{</TEMPLATE>
						<Expression line="1" col="12" source="&apos;&apos;&apos;full1&apos;&apos;&apos;">
							<ExpressionAdditive line="1" col="12" source="&apos;&apos;&apos;full1&apos;&apos;&apos;">
								<ExpressionMultiplicative line="1" col="12" source="&apos;&apos;&apos;full1&apos;&apos;&apos;">
									<ExpressionExponential line="1" col="12" source="&apos;&apos;&apos;full1&apos;&apos;&apos;">
										<ExpressionUnarySymbol line="1" col="12" source="&apos;&apos;&apos;full1&apos;&apos;&apos;">
											<ExpressionUnit line="1" col="12" source="&apos;&apos;&apos;full1&apos;&apos;&apos;">
												<StringTemplate line="1" col="12" source="&apos;&apos;&apos;full1&apos;&apos;&apos;">
													<TEMPLATE line="1" col="12" value="full1">'''full1'''</TEMPLATE>
												</StringTemplate>
											</ExpressionUnit>
										</ExpressionUnarySymbol>
									</ExpressionExponential>
								</ExpressionMultiplicative>
							</ExpressionAdditive>
						</Expression>
						<TEMPLATE line="1" col="24" value="tail1">}}tail1'''</TEMPLATE>
					</StringTemplate>
				`.replace(/\n\t*/g, ''))
			})
			specify('head, expr, middle, tail.', () => {
				assert.strictEqual(stringTemplateParseNode(Util.dedent(`
					'''head1{{ '''full1''' }}midd1{{}}tail1''';
				`)), `
					<StringTemplate line="1" col="1" source="&apos;&apos;&apos;head1{{ &apos;&apos;&apos;full1&apos;&apos;&apos; }}midd1{{ }}tail1&apos;&apos;&apos;">
						<TEMPLATE line="1" col="1" value="head1">'''head1{{</TEMPLATE>
						<Expression line="1" col="12" source="&apos;&apos;&apos;full1&apos;&apos;&apos;">
							<ExpressionAdditive line="1" col="12" source="&apos;&apos;&apos;full1&apos;&apos;&apos;">
								<ExpressionMultiplicative line="1" col="12" source="&apos;&apos;&apos;full1&apos;&apos;&apos;">
									<ExpressionExponential line="1" col="12" source="&apos;&apos;&apos;full1&apos;&apos;&apos;">
										<ExpressionUnarySymbol line="1" col="12" source="&apos;&apos;&apos;full1&apos;&apos;&apos;">
											<ExpressionUnit line="1" col="12" source="&apos;&apos;&apos;full1&apos;&apos;&apos;">
												<StringTemplate line="1" col="12" source="&apos;&apos;&apos;full1&apos;&apos;&apos;">
													<TEMPLATE line="1" col="12" value="full1">'''full1'''</TEMPLATE>
												</StringTemplate>
											</ExpressionUnit>
										</ExpressionUnarySymbol>
									</ExpressionExponential>
								</ExpressionMultiplicative>
							</ExpressionAdditive>
						</Expression>
						<StringTemplate__0__List line="1" col="24" source="}}midd1{{">
							<TEMPLATE line="1" col="24" value="midd1">}}midd1{{</TEMPLATE>
						</StringTemplate__0__List>
						<TEMPLATE line="1" col="33" value="tail1">}}tail1'''</TEMPLATE>
					</StringTemplate>
				`.replace(/\n\t*/g, ''))
			})
			specify('head, expr, middle, expr, tail.', () => {
				assert.strictEqual(stringTemplateParseNode(Util.dedent(`
					'''head1{{ '''full1''' }}midd1{{ '''full2''' }}tail1''';
				`)), `
					<StringTemplate line="1" col="1" source="&apos;&apos;&apos;head1{{ &apos;&apos;&apos;full1&apos;&apos;&apos; }}midd1{{ &apos;&apos;&apos;full2&apos;&apos;&apos; }}tail1&apos;&apos;&apos;">
						<TEMPLATE line="1" col="1" value="head1">'''head1{{</TEMPLATE>
						<Expression line="1" col="12" source="&apos;&apos;&apos;full1&apos;&apos;&apos;">
							<ExpressionAdditive line="1" col="12" source="&apos;&apos;&apos;full1&apos;&apos;&apos;">
								<ExpressionMultiplicative line="1" col="12" source="&apos;&apos;&apos;full1&apos;&apos;&apos;">
									<ExpressionExponential line="1" col="12" source="&apos;&apos;&apos;full1&apos;&apos;&apos;">
										<ExpressionUnarySymbol line="1" col="12" source="&apos;&apos;&apos;full1&apos;&apos;&apos;">
											<ExpressionUnit line="1" col="12" source="&apos;&apos;&apos;full1&apos;&apos;&apos;">
												<StringTemplate line="1" col="12" source="&apos;&apos;&apos;full1&apos;&apos;&apos;">
													<TEMPLATE line="1" col="12" value="full1">'''full1'''</TEMPLATE>
												</StringTemplate>
											</ExpressionUnit>
										</ExpressionUnarySymbol>
									</ExpressionExponential>
								</ExpressionMultiplicative>
							</ExpressionAdditive>
						</Expression>
						<StringTemplate__0__List line="1" col="24" source="}}midd1{{ &apos;&apos;&apos;full2&apos;&apos;&apos;">
							<TEMPLATE line="1" col="24" value="midd1">}}midd1{{</TEMPLATE>
							<Expression line="1" col="34" source="&apos;&apos;&apos;full2&apos;&apos;&apos;">
								<ExpressionAdditive line="1" col="34" source="&apos;&apos;&apos;full2&apos;&apos;&apos;">
									<ExpressionMultiplicative line="1" col="34" source="&apos;&apos;&apos;full2&apos;&apos;&apos;">
										<ExpressionExponential line="1" col="34" source="&apos;&apos;&apos;full2&apos;&apos;&apos;">
											<ExpressionUnarySymbol line="1" col="34" source="&apos;&apos;&apos;full2&apos;&apos;&apos;">
												<ExpressionUnit line="1" col="34" source="&apos;&apos;&apos;full2&apos;&apos;&apos;">
													<StringTemplate line="1" col="34" source="&apos;&apos;&apos;full2&apos;&apos;&apos;">
														<TEMPLATE line="1" col="34" value="full2">'''full2'''</TEMPLATE>
													</StringTemplate>
												</ExpressionUnit>
											</ExpressionUnarySymbol>
										</ExpressionExponential>
									</ExpressionMultiplicative>
								</ExpressionAdditive>
							</Expression>
						</StringTemplate__0__List>
						<TEMPLATE line="1" col="46" value="tail1">}}tail1'''</TEMPLATE>
					</StringTemplate>
				`.replace(/\n\t*/g, ''))
			})
			specify('head, expr, middle, expr, middle, tail.', () => {
				assert.strictEqual(stringTemplateParseNode(Util.dedent(`
					'''head1{{ '''full1''' }}midd1{{ '''full2''' }}midd2{{}}tail1''';
				`)), `
					<StringTemplate line="1" col="1" source="&apos;&apos;&apos;head1{{ &apos;&apos;&apos;full1&apos;&apos;&apos; }}midd1{{ &apos;&apos;&apos;full2&apos;&apos;&apos; }}midd2{{ }}tail1&apos;&apos;&apos;">
						<TEMPLATE line="1" col="1" value="head1">'''head1{{</TEMPLATE>
						<Expression line="1" col="12" source="&apos;&apos;&apos;full1&apos;&apos;&apos;">
							<ExpressionAdditive line="1" col="12" source="&apos;&apos;&apos;full1&apos;&apos;&apos;">
								<ExpressionMultiplicative line="1" col="12" source="&apos;&apos;&apos;full1&apos;&apos;&apos;">
									<ExpressionExponential line="1" col="12" source="&apos;&apos;&apos;full1&apos;&apos;&apos;">
										<ExpressionUnarySymbol line="1" col="12" source="&apos;&apos;&apos;full1&apos;&apos;&apos;">
											<ExpressionUnit line="1" col="12" source="&apos;&apos;&apos;full1&apos;&apos;&apos;">
												<StringTemplate line="1" col="12" source="&apos;&apos;&apos;full1&apos;&apos;&apos;">
													<TEMPLATE line="1" col="12" value="full1">'''full1'''</TEMPLATE>
												</StringTemplate>
											</ExpressionUnit>
										</ExpressionUnarySymbol>
									</ExpressionExponential>
								</ExpressionMultiplicative>
							</ExpressionAdditive>
						</Expression>
						<StringTemplate__0__List line="1" col="24" source="}}midd1{{ &apos;&apos;&apos;full2&apos;&apos;&apos; }}midd2{{">
							<StringTemplate__0__List line="1" col="24" source="}}midd1{{ &apos;&apos;&apos;full2&apos;&apos;&apos;">
								<TEMPLATE line="1" col="24" value="midd1">}}midd1{{</TEMPLATE>
								<Expression line="1" col="34" source="&apos;&apos;&apos;full2&apos;&apos;&apos;">
									<ExpressionAdditive line="1" col="34" source="&apos;&apos;&apos;full2&apos;&apos;&apos;">
										<ExpressionMultiplicative line="1" col="34" source="&apos;&apos;&apos;full2&apos;&apos;&apos;">
											<ExpressionExponential line="1" col="34" source="&apos;&apos;&apos;full2&apos;&apos;&apos;">
												<ExpressionUnarySymbol line="1" col="34" source="&apos;&apos;&apos;full2&apos;&apos;&apos;">
													<ExpressionUnit line="1" col="34" source="&apos;&apos;&apos;full2&apos;&apos;&apos;">
														<StringTemplate line="1" col="34" source="&apos;&apos;&apos;full2&apos;&apos;&apos;">
															<TEMPLATE line="1" col="34" value="full2">'''full2'''</TEMPLATE>
														</StringTemplate>
													</ExpressionUnit>
												</ExpressionUnarySymbol>
											</ExpressionExponential>
										</ExpressionMultiplicative>
									</ExpressionAdditive>
								</Expression>
							</StringTemplate__0__List>
							<TEMPLATE line="1" col="46" value="midd2">}}midd2{{</TEMPLATE>
						</StringTemplate__0__List>
						<TEMPLATE line="1" col="55" value="tail1">}}tail1'''</TEMPLATE>
					</StringTemplate>
				`.replace(/\n\t*/g, ''))
			})
			specify('head, expr, middle, expr, middle, expr, tail.', () => {
				assert.strictEqual(stringTemplateParseNode(Util.dedent(`
					'''head1{{ '''full1''' }}midd1{{ '''full2''' }}midd2{{ '''head2{{ '''full3''' }}tail2''' }}tail1''';
				`)), `
					<StringTemplate line="1" col="1" source="&apos;&apos;&apos;head1{{ &apos;&apos;&apos;full1&apos;&apos;&apos; }}midd1{{ &apos;&apos;&apos;full2&apos;&apos;&apos; }}midd2{{ &apos;&apos;&apos;head2{{ &apos;&apos;&apos;full3&apos;&apos;&apos; }}tail2&apos;&apos;&apos; }}tail1&apos;&apos;&apos;">
						<TEMPLATE line="1" col="1" value="head1">'''head1{{</TEMPLATE>
						<Expression line="1" col="12" source="&apos;&apos;&apos;full1&apos;&apos;&apos;">
							<ExpressionAdditive line="1" col="12" source="&apos;&apos;&apos;full1&apos;&apos;&apos;">
								<ExpressionMultiplicative line="1" col="12" source="&apos;&apos;&apos;full1&apos;&apos;&apos;">
									<ExpressionExponential line="1" col="12" source="&apos;&apos;&apos;full1&apos;&apos;&apos;">
										<ExpressionUnarySymbol line="1" col="12" source="&apos;&apos;&apos;full1&apos;&apos;&apos;">
											<ExpressionUnit line="1" col="12" source="&apos;&apos;&apos;full1&apos;&apos;&apos;">
												<StringTemplate line="1" col="12" source="&apos;&apos;&apos;full1&apos;&apos;&apos;">
													<TEMPLATE line="1" col="12" value="full1">'''full1'''</TEMPLATE>
												</StringTemplate>
											</ExpressionUnit>
										</ExpressionUnarySymbol>
									</ExpressionExponential>
								</ExpressionMultiplicative>
							</ExpressionAdditive>
						</Expression>
						<StringTemplate__0__List line="1" col="24" source="}}midd1{{ &apos;&apos;&apos;full2&apos;&apos;&apos; }}midd2{{ &apos;&apos;&apos;head2{{ &apos;&apos;&apos;full3&apos;&apos;&apos; }}tail2&apos;&apos;&apos;">
							<StringTemplate__0__List line="1" col="24" source="}}midd1{{ &apos;&apos;&apos;full2&apos;&apos;&apos;">
								<TEMPLATE line="1" col="24" value="midd1">}}midd1{{</TEMPLATE>
								<Expression line="1" col="34" source="&apos;&apos;&apos;full2&apos;&apos;&apos;">
									<ExpressionAdditive line="1" col="34" source="&apos;&apos;&apos;full2&apos;&apos;&apos;">
										<ExpressionMultiplicative line="1" col="34" source="&apos;&apos;&apos;full2&apos;&apos;&apos;">
											<ExpressionExponential line="1" col="34" source="&apos;&apos;&apos;full2&apos;&apos;&apos;">
												<ExpressionUnarySymbol line="1" col="34" source="&apos;&apos;&apos;full2&apos;&apos;&apos;">
													<ExpressionUnit line="1" col="34" source="&apos;&apos;&apos;full2&apos;&apos;&apos;">
														<StringTemplate line="1" col="34" source="&apos;&apos;&apos;full2&apos;&apos;&apos;">
															<TEMPLATE line="1" col="34" value="full2">'''full2'''</TEMPLATE>
														</StringTemplate>
													</ExpressionUnit>
												</ExpressionUnarySymbol>
											</ExpressionExponential>
										</ExpressionMultiplicative>
									</ExpressionAdditive>
								</Expression>
							</StringTemplate__0__List>
							<TEMPLATE line="1" col="46" value="midd2">}}midd2{{</TEMPLATE>
							<Expression line="1" col="56" source="&apos;&apos;&apos;head2{{ &apos;&apos;&apos;full3&apos;&apos;&apos; }}tail2&apos;&apos;&apos;">
								<ExpressionAdditive line="1" col="56" source="&apos;&apos;&apos;head2{{ &apos;&apos;&apos;full3&apos;&apos;&apos; }}tail2&apos;&apos;&apos;">
									<ExpressionMultiplicative line="1" col="56" source="&apos;&apos;&apos;head2{{ &apos;&apos;&apos;full3&apos;&apos;&apos; }}tail2&apos;&apos;&apos;">
										<ExpressionExponential line="1" col="56" source="&apos;&apos;&apos;head2{{ &apos;&apos;&apos;full3&apos;&apos;&apos; }}tail2&apos;&apos;&apos;">
											<ExpressionUnarySymbol line="1" col="56" source="&apos;&apos;&apos;head2{{ &apos;&apos;&apos;full3&apos;&apos;&apos; }}tail2&apos;&apos;&apos;">
												<ExpressionUnit line="1" col="56" source="&apos;&apos;&apos;head2{{ &apos;&apos;&apos;full3&apos;&apos;&apos; }}tail2&apos;&apos;&apos;">
													<StringTemplate line="1" col="56" source="&apos;&apos;&apos;head2{{ &apos;&apos;&apos;full3&apos;&apos;&apos; }}tail2&apos;&apos;&apos;">
														<TEMPLATE line="1" col="56" value="head2">'''head2{{</TEMPLATE>
														<Expression line="1" col="67" source="&apos;&apos;&apos;full3&apos;&apos;&apos;">
															<ExpressionAdditive line="1" col="67" source="&apos;&apos;&apos;full3&apos;&apos;&apos;">
																<ExpressionMultiplicative line="1" col="67" source="&apos;&apos;&apos;full3&apos;&apos;&apos;">
																	<ExpressionExponential line="1" col="67" source="&apos;&apos;&apos;full3&apos;&apos;&apos;">
																		<ExpressionUnarySymbol line="1" col="67" source="&apos;&apos;&apos;full3&apos;&apos;&apos;">
																			<ExpressionUnit line="1" col="67" source="&apos;&apos;&apos;full3&apos;&apos;&apos;">
																				<StringTemplate line="1" col="67" source="&apos;&apos;&apos;full3&apos;&apos;&apos;">
																					<TEMPLATE line="1" col="67" value="full3">'''full3'''</TEMPLATE>
																				</StringTemplate>
																			</ExpressionUnit>
																		</ExpressionUnarySymbol>
																	</ExpressionExponential>
																</ExpressionMultiplicative>
															</ExpressionAdditive>
														</Expression>
														<TEMPLATE line="1" col="79" value="tail2">}}tail2'''</TEMPLATE>
													</StringTemplate>
												</ExpressionUnit>
											</ExpressionUnarySymbol>
										</ExpressionExponential>
									</ExpressionMultiplicative>
								</ExpressionAdditive>
							</Expression>
						</StringTemplate__0__List>
						<TEMPLATE line="1" col="90" value="tail1">}}tail1'''</TEMPLATE>
					</StringTemplate>
				`.replace(/\n\t*/g, ''))
			})
			it('throws when reaching an orphaned head.', () => {
				assert.throws(() => new Parser(`
					'''A string template head token not followed by a middle or tail {{ 1;
				`).parse(), ParseError01)
			})
			it('throws when reaching an orphaned middle.', () => {
				assert.throws(() => new Parser(`
					2 }} a string template middle token not preceded by a head/middle and not followed by a middle/tail {{ 3;
				`).parse(), ParseError01)
			})
			it('throws when reaching an orphaned tail.', () => {
				assert.throws(() => new Parser(`
					4 }} a string template tail token not preceded by a head or middle''';
				`).parse(), ParseError01)
			})
		})

		Dev.supports('literalCollection') && specify('ExpressionUnit ::= ListLiteral', () => {
			h.listLiteralFromSource(`[, 42, true, null || false,];`); // assert does not throw
		});

		Dev.supports('literalCollection') && specify('ExpressionUnit ::= RecordLiteral', () => {
			h.recordLiteralFromSource(`
				[
					, let= true
					, foobar= 42
					,
				];
			`); // assert does not throw
		});

		Dev.supports('literalCollection') && specify('ExpressionUnit ::= MappingLiteral', () => {
			h.mappingLiteralFromSource(`
				[
					,
					1 |-> null,
					4 |-> false,
					7 |-> true,
					9 |-> 42.0,
				];
			`); // assert does not throw
		});

		context('ExpressionUnit ::= "(" Expression ")"', () => {
			it('makes an ExpressionUnit node containing an Expression node.', () => {
				/*
					<ExpressionUnit>
						<PUNCTUATOR>(</PUNCTUATOR>
						<Expression source="2 + -3">...</Expression>
						<PUNCTUATOR>)</PUNCTUATOR>
					</ExpressionUnit>
				*/
				const expression_unit: PARSER.ParseNodeExpressionUnit = h.unitExpressionFromSource(`(2 + -3);`)
				assert_arrayLength(expression_unit.children, 3)
				const [open, expr, close]: readonly [Token, PARSER.ParseNodeExpression, Token] = expression_unit.children
				assert.ok(open  instanceof TOKEN.TokenPunctuator)
				assert.ok(close instanceof TOKEN.TokenPunctuator)
				assert.deepStrictEqual(
					[open.source,        expr.source, close.source],
					[Punctuator.GRP_OPN, `2 + -3`,    Punctuator.GRP_CLS],
				)
			})
		})

		context('ExpressionUnarySymbol ::= ("!" | "?" | "+" | "-") ExpressionUnarySymbol', () => {
			it('makes a ParseNodeExpressionUnarySymbol node.', () => {
				/*
					<ExpressionUnarySymbol>
						<PUNCTUATOR>-</PUNCTUATOR>
						<ExpressionUnarySymbol source="42">...</ExpressionUnarySymbol>
					</ExpressionUnarySymbol>
				*/
				assert.deepStrictEqual([
					`!false;`,
					`?true;`,
					`- 42;`,
					`--2;`,
				].map((src) => {
					const expression_unary: PARSER.ParseNodeExpressionUnarySymbol = h.unaryExpressionFromSource(src)
					assert_arrayLength(expression_unary.children, 2, 'outer unary expression should have 2 children')
					const [op, operand]: readonly [Token, PARSER.ParseNodeExpressionUnarySymbol] = expression_unary.children
					assert.ok(op instanceof TOKEN.TokenPunctuator)
					assert_arrayLength(operand.children, 1, 'inner unary expression should have 1 child')
					return [operand.source, op.source]
				}), [
					[`false`, Punctuator.NOT],
					[`true`,  Punctuator.EMP],
					[`42`,    Punctuator.NEG],
					[`-2`,    Punctuator.NEG],
				])
			})
		})

		context('ExpressionExponential ::=  ExpressionUnarySymbol "^" ExpressionExponential', () => {
			it('makes a ParseNodeExpressionExponential node.', () => {
				/*
					<ExpressionExponential>
						<ExpressionUnarySymbol source="2">...</ExpressionUnarySymbol>
						<PUNCTUATOR>^</PUNCTUATOR>
						<ExpressionExponential source="-3">...</ExpressionExponential>
					</ExpressionExponential>
				*/
				const expression_exp: PARSER.ParseNodeExpressionExponential = h.exponentialExpressionFromSource(`2 ^ -3;`)
				assert_arrayLength(expression_exp.children, 3, 'exponential expression should have 3 children')
				const [left, op, right]: readonly [PARSER.ParseNodeExpressionUnarySymbol, Token, PARSER.ParseNodeExpressionExponential] = expression_exp.children
				assert.ok(op instanceof TOKEN.TokenPunctuator)
				assert.deepStrictEqual(
					[left.source, op.source,      right.source],
					['2',         Punctuator.EXP, '-3'],
				)
			})
		})

		context('ExpressionMultiplicative ::= ExpressionMultiplicative ("*" | "/") ExpressionExponential', () => {
			it('makes a ParseNodeExpressionMultiplicative node.', () => {
				/*
					<ExpressionMultiplicative>
						<ExpressionMultiplicative source="2">...</ExpressionMultiplicative>
						<PUNCTUATOR>*</PUNCTUATOR>
						<ExpressionExponential source="-3">...</ExpressionExponential>
					</ExpressionMultiplicative>
				*/
				const expression_mul: PARSER.ParseNodeExpressionMultiplicative = h.multiplicativeExpressionFromSource(`2 * -3;`)
				assert_arrayLength(expression_mul.children, 3, 'multiplicative expression should have 3 children')
				const [left, op, right]: readonly [PARSER.ParseNodeExpressionMultiplicative, Token, PARSER.ParseNodeExpressionExponential] = expression_mul.children
				assert.ok(op instanceof TOKEN.TokenPunctuator)
				assert.deepStrictEqual(
					[left.source, op.source,      right.source],
					['2',         Punctuator.MUL, '-3'],
				)
			})
		})

		context('ExpressionAdditive ::= ExpressionAdditive ("+" | "-") ExpressionMultiplicative', () => {
			it('makes a ParseNodeExpressionAdditive node.', () => {
				/*
					<ExpressionAdditive>
						<ExpressionAdditive source="2">...</ExpressionAdditive>
						<PUNCTUATOR>+</PUNCTUATOR>
						<ExpressionMultiplicative source="-3">...</ExpressionMultiplicative>
					</ExpressionAdditive>
				*/
				const expression_add: PARSER.ParseNodeExpressionAdditive = h.additiveExpressionFromSource(`2 + -3;`)
				assert_arrayLength(expression_add.children, 3, 'additive expression should have 3 children')
				const [left, op, right]: readonly [PARSER.ParseNodeExpressionAdditive, Token, PARSER.ParseNodeExpressionMultiplicative] = expression_add.children
				assert.ok(op instanceof TOKEN.TokenPunctuator)
				assert.deepStrictEqual(
					[left.source, op.source,      right.source],
					['2',         Punctuator.ADD, '-3'],
				)
			})
		})

		context('ExpressionComparative ::= ExpressionComparative ("<" | ">" | "<=" | ">=" | "!<" | "!>") ExpressionAdditive', () => {
			it('makes a ParseNodeExpressionComparative node.', () => {
				/*
					<ExpressionComparative>
						<ExpressionComparative source="2">...</ExpressionComparative>
						<PUNCTUATOR>&lt;</PUNCTUATOR>
						<ExpressionAdditive source="-3">...</ExpressionAdditive>
					</ExpressionComparative>
				*/
				const expression_compare: PARSER.ParseNodeExpressionComparative = h.comparativeExpressionFromSource(`2 < -3;`)
				assert_arrayLength(expression_compare.children, 3, 'comparative expression should have 3 children')
				const [left, op, right]: readonly [PARSER.ParseNodeExpressionComparative, Token, PARSER.ParseNodeExpressionAdditive] = expression_compare.children
				assert.ok(op instanceof TOKEN.TokenPunctuator)
				assert.deepStrictEqual(
					[left.source, op.source,     right.source],
					['2',         Punctuator.LT, '-3'],
				)
			})
			it('allows chaining of `<` and `>`.', () => {
				const expression_compare: PARSER.ParseNodeExpressionComparative = h.comparativeExpressionFromSource(`2 < 3 > 4;`)
				assert_arrayLength(expression_compare.children, 3, 'comparative expression should have 3 children')
				const [left, op, right]: readonly [PARSER.ParseNodeExpressionComparative, Token, PARSER.ParseNodeExpressionAdditive] = expression_compare.children
				assert.ok(op instanceof TOKEN.TokenPunctuator)
				assert.deepStrictEqual(
					[left.source, op.source,     right.source],
					['2 < 3',     Punctuator.GT, '4'],
				)
			})
		})

		context('ExpressionEquality ::= ExpressionEquality ("is" | "isnt" | "==" | "!=") ExpressionComparative', () => {
			it('makes a ParseNodeExpressionEquality node.', () => {
				/*
					<ExpressionEquality>
						<ExpressionEquality source="2">...</ExpressionEquality>
						<PUNCTUATOR>is</PUNCTUATOR>
						<ExpressionComparative source="-3">...</ExpressionComparative>
					</ExpressionEquality>
				*/
				assert.deepStrictEqual([
					`2 is -3;`,
					`2 == -3;`,
				].map((src, i) => {
					const expression_eq: PARSER.ParseNodeExpressionEquality = h.equalityExpressionFromSource(src)
					assert_arrayLength(expression_eq.children, 3, 'equality expression should have 3 children')
					const [left, op, right]: readonly [PARSER.ParseNodeExpressionEquality, Token, PARSER.ParseNodeExpressionComparative] = expression_eq.children
					assert.ok(op instanceof [TOKEN.TokenKeyword, TOKEN.TokenPunctuator][i])
					return [left.source, op.source, right.source]
				}), [
					['2', Keyword.IS,    '-3'],
					['2', Punctuator.EQ, '-3'],
				])
			})
		})

		context('ExpressionConjunctive ::= ExpressionConjunctive ("&&" | "!&") ExpressionEquality', () => {
			it('makes a ParseNodeExpressionConjunctive node.', () => {
				/*
					<ExpressionConjunctive>
						<ExpressionConjunctive source="2">...</ExpressionConjunctive>
						<PUNCTUATOR>&&</PUNCTUATOR>
						<ExpressionAdditive source="-3">...</ExpressionAdditive>
					</ExpressionConjunctive>
				*/
				const expression_conj: PARSER.ParseNodeExpressionConjunctive = h.conjunctiveExpressionFromSource(`2 && -3;`)
				assert_arrayLength(expression_conj.children, 3, 'conjunctive expression should have 3 children')
				const [left, op, right]: readonly [PARSER.ParseNodeExpressionConjunctive, Token, PARSER.ParseNodeExpressionEquality] = expression_conj.children
				assert.ok(op instanceof TOKEN.TokenPunctuator)
				assert.deepStrictEqual(
					[left.source, op.source,      right.source],
					['2',         Punctuator.AND, '-3'],
				)
			})
		})

		context('ExpressionDisjunctive ::= ExpressionDisjunctive ("||" | "!|") ExpressionConjunctive', () => {
			it('makes a ParseNodeExpressionDisjunctive node.', () => {
				/*
					<ExpressionDisjunctive>
						<ExpressionDisjunctive source="2">...</ExpressionDisjunctive>
						<PUNCTUATOR>||</PUNCTUATOR>
						<ExpressionConjunctive source="-3">...</ExpressionConjunctive>
					</ExpressionDisjunctive>
				*/
				const expression_disj: PARSER.ParseNodeExpressionDisjunctive = h.disjunctiveExpressionFromSource(`2 || -3;`)
				assert_arrayLength(expression_disj.children, 3, 'disjunctive expression should have 3 children')
				const [left, op, right]: readonly [PARSER.ParseNodeExpressionDisjunctive, Token, PARSER.ParseNodeExpressionConjunctive] = expression_disj.children
				assert.ok(op instanceof TOKEN.TokenPunctuator)
				assert.deepStrictEqual(
					[left.source, op.source,     right.source],
					['2',         Punctuator.OR, '-3'],
				)
			})
		})

		context('ExpressionConditional ::= "if" Expression "then" Expression "else" Expression', () => {
			it('makes a ParseNodeExpressionConditional node.', () => {
				/*
					<ExpressionConditional>
						<KEYWORD>if</KEYWORD>
						<Expression source="true">...</Expression>
						<KEYWORD>then</KEYWORD>
						<Expression source="2">...</Expression>
						<KEYWORD>else</KEYWORD>
						<Expression source="3">...</Expression>
					</ExpressionConditional>
				*/
				const expression_cond: PARSER.ParseNodeExpressionConditional = h.conditionalExpressionFromSource(`
					if true then 2 else 3;
				`)
				const
					[_if,   condition,                  _then, consequent,                 _else, alternative]: readonly
					[Token, PARSER.ParseNodeExpression, Token, PARSER.ParseNodeExpression, Token, PARSER.ParseNodeExpression] = expression_cond.children
				assert.ok(_if   instanceof TOKEN.TokenKeyword)
				assert.ok(_then instanceof TOKEN.TokenKeyword)
				assert.ok(_else instanceof TOKEN.TokenKeyword)
				assert.deepStrictEqual(
					[_if.source, condition.source, _then.source, consequent.source, _else.source, alternative.source],
					[Keyword.IF, `true`,           Keyword.THEN, `2`,               Keyword.ELSE, `3`],
				)
			})
		})

		describe('DeclarationVariable ::= "let" "unfixed"? IDENTIFIER ":" Type "=" Expression ";"', () => {
			/*
				<Statement>
					<DeclarationVariable>
						<KEYWORD>let</KEYWORD>
						<KEYWORD>unfixed</KEYWORD>
						<IDENTIFIER>the_answer</IDENTIFIER>
						<PUNCTUATOR>:</PUNCTUATOR>
						<Type source="int | float">...</Type>
						<PUNCTUATOR>=</PUNCTUATOR>
						<Expression source="21 * 2">...</Expression>
						<PUNCTUATOR>;</PUNCTUATOR>
					</DeclarationVariable>
				</Statement>
			*/
			it('makes a ParseNodeDeclarationVariable node with 7 children (not unfixed).', () => {
				const decl: PARSER.ParseNodeDeclarationVariable = h.variableDeclarationFromSource(`
					let  the_answer:  int | float =  21  *  2;
				`)
				assert_arrayLength(decl.children, 7)
				assert.deepStrictEqual(decl.children.map((child) => child.source), [
					'let', 'the_answer', ':', 'int | float', '=', '21 * 2', ';',
				])
			})
			it('makes a ParseNodeDeclarationVariable node with 8 children (unfixed).', () => {
				const decl: PARSER.ParseNodeDeclarationVariable = h.variableDeclarationFromSource(`
					let  unfixed  the_answer:  int!  =  21  *  2;
				`)
				assert_arrayLength(decl.children, 8)
				assert.deepStrictEqual(decl.children.map((child) => child.source), [
					'let', 'unfixed', 'the_answer', ':', 'int !', '=', '21 * 2', ';',
				])
			})
		})

		describe('DeclarationType ::= "type" IDENTIFIER "=" Type ";"', () => {
			/*
				<Statement>
					<DeclarationType>
						<KEYWORD>type</KEYWORD>
						<IDENTIFIER>T</IDENTIFIER>
						<PUNCTUATOR>=</PUNCTUATOR>
						<Type source="int | float">...</Type>
						<PUNCTUATOR>;</PUNCTUATOR>
					</DeclarationType>
				</Statement>
			*/
			it('makes a ParseNodeDeclarationType node.', () => {
				const decl: PARSER.ParseNodeDeclarationType = h.typeDeclarationFromSource(`
					type  T  =  int | float;
				`);
				assert.deepStrictEqual(decl.children.map((child) => child.source), [
					'type', 'T', '=', 'int | float', ';',
				]);
			});
		});

		describe('Assignee ::= IDENTIFIER', () => {
			/*
				<Assignee>
					<IDENTIFIER>this_answer</IDENTIFIER>
				</Statement>
			*/
			it('makes a ParseNodeAssignee node.', () => {
				const assignee: PARSER.ParseNodeAssignee = h.assigneeFromSource(`this_answer  =  that_answer  -  40;`);
				assert_arrayLength(assignee.children, 1);
				const id: Token = assignee.children[0];
				assert.ok(id instanceof TOKEN.TokenIdentifier);
				assert.strictEqual(id.source, `this_answer`);
			});
		});

		describe('StatementAssignment ::= Assignee "=" Expression ";"', () => {
			/*
				<StatementAssignment>
					<Assignee source="this_answer">...</Assignee>
					<PUNCTUATOR>=</PUNCTUATOR>
					<Expression source="that_answer - 40">...</Expression>
					<PUNCTUATOR>;</PUNCTUATOR>
				</StatementAssignment>
			*/
			it('makes a ParseNodeStatementAssignment node.', () => {
				const assn: PARSER.ParseNodeStatementAssignment = h.assignmentFromSource(`this_answer  =  that_answer  -  40;`);
				assert.deepStrictEqual(assn.children.map((child) => child.source), [
					'this_answer', '=', 'that_answer - 40', ';',
				])
			})
		})

		context('Goal__0__List ::= Goal__0__List Statement', () => {
			it('parses multiple statements.', () => {
				/*
					<Goal>
						<FILEBOUND.../>...</FILEBOUND>
						<Goal__0__List>
							<Goal__0__List>
								<Statement source="42 ;">...</Statement>
							</Goal__0__List>
							<Statement source="420 ;"/>...</Statement>
						</Goal__0__List>
						<FILEBOUND.../>...</FILEBOUND>
					</Goal>
				*/
				const goal: PARSER.ParseNodeGoal = new Parser(`42; 420;`).parse()
				assert_arrayLength(goal.children, 3, 'goal should have 3 children')
				const stat_list: PARSER.ParseNodeGoal__0__List = goal.children[1]
				assert_arrayLength(stat_list.children, 2, 'stat_list should have 2 children')
				const stat0: PARSER.ParseNodeStatement = (() => {
					const stat_list_sub: PARSER.ParseNodeGoal__0__List = stat_list.children[0]
					assert_arrayLength(stat_list_sub.children, 1)
					return stat_list_sub.children[0]
				})()
				const stat1: PARSER.ParseNodeStatement = stat_list.children[1]
				assert.strictEqual(stat0.source, '42 ;')
				assert.strictEqual(stat1.source, '420 ;')
			})
		})
	})
})<|MERGE_RESOLUTION|>--- conflicted
+++ resolved
@@ -509,11 +509,7 @@
 					<RecordLiteral>
 						<PUNCTUATOR>[</PUNCTUATOR>
 						<PUNCTUATOR>,</PUNCTUATOR>
-<<<<<<< HEAD
-						<RecordLiteral__0__List source="let = true, foobar = 42">...</RecordLiteral__0__List>
-=======
 						<RecordLiteral__0__List source="let= true, foobar= 42">...</RecordLiteral__0__List>
->>>>>>> 5d176ed1
 						<PUNCTUATOR>]</PUNCTUATOR>
 					</RecordLiteral>
 				*/
@@ -534,17 +530,10 @@
 				/*
 					<RecordLiteral__0__List>
 						<RecordLiteral__0__List>
-<<<<<<< HEAD
-							<Property source="let = true">...</Property>
-						</RecordLiteral__0__List>
-						<PUNCTUATOR>,</PUNCTUATOR>
-						<Property source="foobar = 42">...</Property>
-=======
 							<Property source="let= true">...</Property>
 						</RecordLiteral__0__List>
 						<PUNCTUATOR>,</PUNCTUATOR>
 						<Property source="foobar= 42">...</Property>
->>>>>>> 5d176ed1
 					</RecordLiteral__0__List>
 				*/
 				const unit: PARSER.ParseNodeRecordLiteral = h.recordLiteralFromSource(`[let= true, foobar= 42];`);
@@ -558,11 +547,7 @@
 				/*
 					<MappingLiteral>
 						<PUNCTUATOR>[</PUNCTUATOR>
-<<<<<<< HEAD
-						<MappingLiteral__0__List source="1, 2, 3 |-> null, 4, 5, 6 |-> false, 7, 8 |-> true, 9, 0 |-> 42.0">...</MappingLiteral__0__List>
-=======
 						<MappingLiteral__0__List source="1 |-> null, 4 |-> false, 7 |-> true, 9 |-> 42.0">...</MappingLiteral__0__List>
->>>>>>> 5d176ed1
 						<PUNCTUATOR>,</PUNCTUATOR>
 						<PUNCTUATOR>]</PUNCTUATOR>
 					</MappingLiteral>
@@ -588,18 +573,6 @@
 						<MappingLiteral__0__List>
 							<MappingLiteral__0__List>
 								<MappingLiteral__0__List>
-<<<<<<< HEAD
-									<Case source="1, 2, 3 |-> null">...</Case>
-								</MappingLiteral__0__List>
-								<PUNCTUATOR>,</PUNCTUATOR>
-								<Case source="4, 5, 6 |-> false">...</Case>
-							</MappingLiteral__0__List>
-							<PUNCTUATOR>,</PUNCTUATOR>
-							<Case source="7, 8 |-> true">...</Case>
-						</MappingLiteral__0__List>
-						<PUNCTUATOR>,</PUNCTUATOR>
-						<Case source="9, 0 |-> 42.0">...</Case>
-=======
 									<Case source="1 |-> null">...</Case>
 								</MappingLiteral__0__List>
 								<PUNCTUATOR>,</PUNCTUATOR>
@@ -610,7 +583,6 @@
 						</MappingLiteral__0__List>
 						<PUNCTUATOR>,</PUNCTUATOR>
 						<Case source="9 |-> 42.0">...</Case>
->>>>>>> 5d176ed1
 					</MappingLiteral__0__List>
 				*/
 				const unit: PARSER.ParseNodeMappingLiteral = h.mappingLiteralFromSource(`[1 |-> null, 4 |-> false, 7 |-> true, 9 |-> 42.0];`);
