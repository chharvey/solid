--- conflicted
+++ resolved
@@ -8,26 +8,7 @@
 import {CONFIG_DEFAULT} from '../../src/SolidConfig'
 import Util from '../../src/class/Util.class'
 import Dev from '../../src/class/Dev.class'
-import {ParseError01} from '../../src/error/ParseError.class'
 import {
-<<<<<<< HEAD
-	Parser,
-	ParseNodeStringTemplate,
-	ParseNodeExpressionUnit,
-	ParseNodeExpressionUnary,
-	ParseNodeExpressionBinary,
-	ParseNodeExpressionConditional,
-	ParseNodeExpression,
-	ParseNodeDeclarationVariable,
-	ParseNodeStatementAssignment,
-	ParseNodeStatement,
-	ParseNodeGoal,
-	ParseNodeGoal__0__List,
-} from '../../src/parser/'
-import {
-	Scanner,
-=======
->>>>>>> f7ed0967
 	Punctuator,
 	Keyword,
 	TOKEN,
@@ -50,11 +31,7 @@
 				`(true)) || null;`,
 				`234 null;`,
 			].forEach((src) => {
-<<<<<<< HEAD
-				assert.throws(() => new Scanner(src, CONFIG_DEFAULT).lexer.screener.parser.parse(), ParseError01)
-=======
 				assert.throws(() => new Parser(src).parse(), ParseError01)
->>>>>>> f7ed0967
 			})
 		})
 
@@ -490,29 +467,17 @@
 			it('throws when reaching an orphaned head.', () => {
 				assert.throws(() => new Parser(`
 					'''A string template head token not followed by a middle or tail {{ 1;
-<<<<<<< HEAD
-				`, CONFIG_DEFAULT).lexer.screener.parser.parse(), ParseError01)
-=======
 				`).parse(), ParseError01)
->>>>>>> f7ed0967
 			})
 			it('throws when reaching an orphaned middle.', () => {
 				assert.throws(() => new Parser(`
 					2 }} a string template middle token not preceded by a head/middle and not followed by a middle/tail {{ 3;
-<<<<<<< HEAD
-				`, CONFIG_DEFAULT).lexer.screener.parser.parse(), ParseError01)
-=======
 				`).parse(), ParseError01)
->>>>>>> f7ed0967
 			})
 			it('throws when reaching an orphaned tail.', () => {
 				assert.throws(() => new Parser(`
 					4 }} a string template tail token not preceded by a head or middle''';
-<<<<<<< HEAD
-				`, CONFIG_DEFAULT).lexer.screener.parser.parse(), ParseError01)
-=======
 				`).parse(), ParseError01)
->>>>>>> f7ed0967
 			})
 		})
 
