--- conflicted
+++ resolved
@@ -144,14 +144,9 @@
 						<TypeConstant source="int" value="Int16"/>
 					</TypeOperation>
 				*/
-<<<<<<< HEAD
 				const operation: SemanticNodeType = unaryTypeFromString(`int!`)
 					.decorate(validatorFromType(`int!`))
-				assert.ok(operation instanceof SemanticNodeTypeOperation)
-=======
-				const operation: SemanticNodeType = unaryTypeFromString(`int!`).decorate()
 				assert.ok(operation instanceof SemanticNodeTypeOperationUnary)
->>>>>>> 7f694ea8
 				const operand: SemanticNodeType = operation.children[0]
 				assert.deepStrictEqual(
 					[operand.source, operation.operator],
@@ -168,14 +163,9 @@
 						<TypeConstant source="3"/>
 					</TypeOperation>
 				*/
-<<<<<<< HEAD
 				const operation: SemanticNodeType = intersectionTypeFromString(`int & 3`)
 					.decorate(validatorFromType(`int & 3`))
-				assert.ok(operation instanceof SemanticNodeTypeOperation)
-=======
-				const operation: SemanticNodeType = intersectionTypeFromString(`int & 3`).decorate()
 				assert.ok(operation instanceof SemanticNodeTypeOperationBinary)
->>>>>>> 7f694ea8
 				const left:  SemanticNodeType = operation.children[0]
 				const right: SemanticNodeType = operation.children[1]
 				assert.deepStrictEqual(
@@ -193,14 +183,9 @@
 						<TypeOperation source="int & int">...</TypeOperation>
 					</TypeOperation>
 				*/
-<<<<<<< HEAD
 				const operation: SemanticNodeType = unionTypeFromString(`4.2! | int & int`)
 					.decorate(validatorFromType(`4.2! | int & int`))
-				assert.ok(operation instanceof SemanticNodeTypeOperation)
-=======
-				const operation: SemanticNodeType = unionTypeFromString(`4.2! | int & int`).decorate()
 				assert.ok(operation instanceof SemanticNodeTypeOperationBinary)
->>>>>>> 7f694ea8
 				const left:  SemanticNodeType = operation.children[0]
 				const right: SemanticNodeType = operation.children[1]
 				assert.deepStrictEqual(
@@ -218,14 +203,9 @@
 						<TypeOperation source="int | int">...</TypeOperation>
 					</TypeOperation>
 				*/
-<<<<<<< HEAD
 				const operation: SemanticNodeType = unionTypeFromString(`4.2! & (int | int)`)
 					.decorate(validatorFromType(`4.2! & (int | int)`))
-				assert.ok(operation instanceof SemanticNodeTypeOperation)
-=======
-				const operation: SemanticNodeType = unionTypeFromString(`4.2! & (int | int)`).decorate()
 				assert.ok(operation instanceof SemanticNodeTypeOperationBinary)
->>>>>>> 7f694ea8
 				const left:  SemanticNodeType = operation.children[0]
 				const right: SemanticNodeType = operation.children[1]
 				assert.deepStrictEqual(
