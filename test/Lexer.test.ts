import * as assert from 'assert'

import SolidConfig, {CONFIG_DEFAULT} from '../src/SolidConfig'
import Util  from '../src/class/Util.class'
import Dev from '../src/class/Dev.class'
import Lexer from '../src/class/Lexer.class'
import Token, {
	TemplatePosition,
	TokenFilebound,
	TokenWhitespace,
	TokenPunctuator,
	TokenKeyword,
	TokenIdentifier,
	TokenIdentifierBasic,
	TokenIdentifierUnicode,
	TokenNumber,
	TokenString,
	TokenTemplate,
	TokenCommentLine,
	TokenCommentMulti,
} from '../src/class/Token.class'

import {
	LexError01,
	LexError02,
	LexError03,
	LexError04,
	LexError05,
} from '../src/error/LexError.class'

const lastItem  = (iter: any): any     => iter[lastIndex(iter)]
const lastIndex = (iter: any): number  => iter.length-1

const mock: string = `
5  +  30 \u000d

6 ^ 2 - 37 *

( 4 * \u000d9 ^ 3

3 - 50 + * 2

5 + 03 +  *  -2

600  /  3  *  2

600  /  (3  *  2

4 * 2 ^ 3
`



describe('Lexer', () => {
	describe('#generate', () => {
		it('recognizes `TokenFilebound` conditions.', () => {
			const tokens: Token[] = [...new Lexer(mock, CONFIG_DEFAULT).generate()]
			assert.ok(tokens[0] instanceof TokenFilebound)
			assert.strictEqual(tokens[0].source, '\u0002')
			assert.ok(lastItem(tokens) instanceof TokenFilebound)
			assert.strictEqual(lastItem(tokens).source, '\u0003')
		})
		it('recognizes `TokenWhitespace` conditions.', () => {
			;[...new Lexer(TokenWhitespace.CHARS.join(''), CONFIG_DEFAULT).generate()].slice(1, -1).forEach((value) => {
				assert.ok(value instanceof TokenWhitespace)
			})
		})
		it('rejects unrecognized characters.', () => {
			`. ~ , [ ] | & { } : # $ @ "${ !Dev.supports('variables') ? ' =' : '' }`.split(' ').map((c) => new Lexer(`
				5  +  30
				+ 6 ^ - (${c} - 37 *
			`, CONFIG_DEFAULT)).forEach((lexer) => {
				assert.throws(() => [...lexer.generate()], LexError01)
			})
		})

		context('unfinished tokens.', () => {
			;[...new Map<string, string[]>([
				['line comment', [`
					% line \u0003 comment containing U+0003 END OF TEXT
					8;
				`]],
				['multiline comment', [`
					%%unfinished multiline
					comment
				`, `
					%%unfinished multiline containing U+0003 END OF TEXT
					\u0003
					comment
				`]],
				...(Dev.supports('variables') ? [
					['unicode identifier', [`
						\`unicode identifier without end delimiter
					`, `
						\`unicode identifier with end delimiter but contains \u0003 U+0003 END OF TEXT character\`
					`]] as [string, string[]],
				] : []),
				...(Dev.supports('literalString') ? [
					['string', [`
						'string without end delimiter
					`, `
						'string with end delimiter but contains \u0003 U+0003 END OF TEXT character'
						8;
					`]] as [string, string[]],
				] : []),
				...(Dev.supports('literalTemplate') ? [
					['template', [`
						'''template without end delimiter
					`, `
						'''template with end delimiter but contains \u0003 U+0003 END OF TEXT character'''
						8;
					`]] as [string, string[]],
				] : []),
			])].forEach(([name, sources]) => {
				it(`throws when ${name} token is unfinished.`, () => {
					sources.map((source) => new Lexer(source, CONFIG_DEFAULT)).forEach((lexer) => {
						assert.throws(() => [...lexer.generate()], LexError02)
					})
				})
			})
		})

		it('recognizes `TokenPunctuator` conditions.', () => {
			;[...new Lexer(TokenPunctuator.PUNCTUATORS.join(' '), CONFIG_DEFAULT).generate()].slice(1, -1).filter((token) => !(token instanceof TokenWhitespace)).forEach((value) => {
				assert.ok(value instanceof TokenPunctuator)
			})
		})

		it('recognizes `TokenKeyword` conditions.', () => {
			;[...new Lexer(TokenKeyword.KEYWORDS.join(' '), CONFIG_DEFAULT).generate()].slice(1, -1).filter((token) => !(token instanceof TokenWhitespace)).forEach((token) => {
				assert.ok(token instanceof TokenKeyword)
			})
		})

		!Dev.supports('variables') && context('throws when variables are turned off and a non-keywords is given.', () => {
			it('throws when non-keyword /^[a-z]+$/ is given', () => {
				assert.throws(() => [...new Lexer(`abc`, CONFIG_DEFAULT).generate()], /Identifier `abc` not yet allowed./)
			})
			it('throws when /^[a-z]+[A-Za-z0-9_]+$/ is given', () => {
				assert.throws(() => [...new Lexer(`falseTrue`, CONFIG_DEFAULT).generate()], LexError01)
				assert.throws(() => [...new Lexer(`false_true`, CONFIG_DEFAULT).generate()], LexError01)
			})
		})

		Dev.supports('variables') && context('recognizes `TokenIdentifier` conditions.', () => {
			context('recognizes `TokenIdentifierBasic` conditions.', () => {
				specify('Basic identifier beginners.', () => {
					;[...new Lexer(`
						A B C D E F G H I J K L M N O P Q R S T U V W X Y Z a b c d e f g h i j k l m n o p q r s t u v w x y z _
					`, CONFIG_DEFAULT).generate()].slice(1, -1).filter((token) => !(token instanceof TokenWhitespace)).forEach((token) => {
						assert.ok(token instanceof TokenIdentifierBasic)
					})
				})
				specify('Identifier continuations.', () => {
					let tokens: Token[] = [...new Lexer(`
						this is a word
						_words _can _start _with _underscores
						_and0 _can1 contain2 numb3rs
					`, CONFIG_DEFAULT).generate()]
					tokens = tokens.slice(1, -1).filter((token) => !(token instanceof TokenWhitespace))
					tokens.forEach((token) => {
						assert.ok(token instanceof TokenIdentifierBasic)
					})
					assert.strictEqual(tokens.length, 13)
				})
				specify('Identifiers cannot start with a digit.', () => {
					assert.deepStrictEqual([...new Lexer(`
						this is 0a word
						_words 1c_an _start 2w_ith _underscores
						_and0 3c_an1 contain2 44numb3rs
					`, CONFIG_DEFAULT).generate()].slice(1, -1).filter((token) => token instanceof TokenIdentifierBasic).map((token) => token.source), `
						this is a word _words c_an _start w_ith _underscores _and0 c_an1 contain2 numb3rs
					`.trim().split(' '))
				})
			})
			context('recognizes `TokenIdentifierUnicode` conditions.', () => {
				specify('Identifier boundaries.', () => {
					let tokens: Token[] = [...new Lexer(`
						\`this\` \`is\` \`a\` \`unicode word\`
						\`any\` \`unicode word\` \`can\` \`contain\` \`any\` \`character\`
						\`except\` \`back-ticks\` \`.\`
						\`<hello world>\` \`Æther\` \`5 × 3\` \`\\u{24}hello\` \`\`
					`, CONFIG_DEFAULT).generate()]
					tokens = tokens.slice(1, -1).filter((token) => !(token instanceof TokenWhitespace))
					tokens.forEach((token) => {
						assert.ok(token instanceof TokenIdentifierUnicode)
					})
					assert.strictEqual(tokens.length, 18)
				})
				it('should throw if Unicode identifier contains U+0060 GRAVE ACCENT.', () => {
					assert.throws(() => [...new Lexer(`
						\`a \\\` grave accent\`
					`, CONFIG_DEFAULT).generate()], LexError02)
				})
			})
		})

		context('recognizes `TokenNumber` conditions.', () => {
			const radices_on: SolidConfig = {
				...CONFIG_DEFAULT,
				languageFeatures: {
					...CONFIG_DEFAULT.languageFeatures,
					integerRadices: true,
				},
			}
			const separators_on: SolidConfig = {
				...CONFIG_DEFAULT,
				languageFeatures: {
					...CONFIG_DEFAULT.languageFeatures,
					numericSeparators: true,
				},
			}
			const both_on: SolidConfig = {
				...CONFIG_DEFAULT,
				languageFeatures: {
					...CONFIG_DEFAULT.languageFeatures,
					integerRadices: true,
					numericSeparators: true,
				},
			}
			specify('implicit radix integers.', () => {
				;[...new Lexer(TokenNumber.DIGITS.get(TokenNumber.RADIX_DEFAULT) !.join(' '), CONFIG_DEFAULT).generate()]
					.slice(1, -1).filter((token) => !(token instanceof TokenWhitespace)).forEach((token) => {
						assert.ok(token instanceof TokenNumber)
					})
				const tokens: Token[] = [...new Lexer(`
					+  55  -  33  2  007  700  +91  -27  +091  -0027
				`, CONFIG_DEFAULT).generate()]
				assert.strictEqual(tokens[ 4].source, `55`)
				assert.strictEqual(tokens[ 8].source, `33`)
				assert.strictEqual(tokens[10].source, `2`)
				assert.strictEqual(tokens[12].source, `007`)
				assert.strictEqual(tokens[14].source, `700`)
				assert.strictEqual(tokens[16].source, `+91`)
				assert.strictEqual(tokens[18].source, `-27`)
				assert.strictEqual(tokens[20].source, `+091`)
				assert.strictEqual(tokens[22].source, `-0027`)
			})
			context('explicit radix integers.', () => {
				it('throws when `config.languageFeatures.integerRadices` is turned off.', () => {
					assert.throws(() => [...new Lexer(`
						\\b100  \\b001  +\\b1000  -\\b1000  +\\b01  -\\b01
						\\q320  \\q032  +\\q1032  -\\q1032  +\\q03  -\\q03
						\\o370  \\o037  +\\o1037  -\\o1037  +\\o06  -\\o06
						\\d370  \\d037  +\\d9037  -\\d9037  +\\d06  -\\d06
						\\xe70  \\x0e7  +\\x90e7  -\\x90e7  +\\x06  -\\x06
						\\ze70  \\z0e7  +\\z90e7  -\\z90e7  +\\z06  -\\z06
					`, CONFIG_DEFAULT).generate()], LexError01)
				})
				it('recognizes radix prefix as the start of a number token.', () => {
					;[...TokenNumber.BASES].flatMap(([base, radix]) =>
						[...new Lexer(
							TokenNumber.DIGITS.get(radix)!.map((d) => `\\${ base }${ d }`).join(' '),
							radices_on,
						).generate()].slice(1, -1)
					).filter((token) => !(token instanceof TokenWhitespace)).forEach((token) => {
						assert.ok(token instanceof TokenNumber)
					})
				})
				it('`config.languageFeatures.integerRadices` allows integers with explicit radices.', () => {
					const source: string = `
						\\b100  \\b001  +\\b1000  -\\b1000  +\\b01  -\\b01
						\\q320  \\q032  +\\q1032  -\\q1032  +\\q03  -\\q03
						\\o370  \\o037  +\\o1037  -\\o1037  +\\o06  -\\o06
						\\d370  \\d037  +\\d9037  -\\d9037  +\\d06  -\\d06
						\\xe70  \\x0e7  +\\x90e7  -\\x90e7  +\\x06  -\\x06
						\\ze70  \\z0e7  +\\z90e7  -\\z90e7  +\\z06  -\\z06
					`.trim().replace(/\n\t+/g, '  ')
					;[...new Lexer(source, radices_on).generate()].slice(1, -1).filter((token) => !(token instanceof TokenWhitespace)).forEach((token, i) => {
						assert.ok(token instanceof TokenNumber)
						assert.strictEqual(token.source, source.split('  ')[i])
					})
				})
				specify('invalid sequence.', () => {
					Dev.supports('variables')
						? assert.deepStrictEqual([...new Lexer(`
							\\d39c
						`, radices_on).generate()].slice(2, -2).map((token) => token.source), ['\\d39', 'c'])
						: assert.throws(() => [...new Lexer(`
							\\d39c
						`, radices_on).generate()], /Identifier `c` not yet allowed./)
				})
				specify('invalid escape characters.', () => {
					`
						\\a0  \\c0  \\e0  \\f0  \\g0  \\h0  \\i0  \\j0  \\k0  \\l0  \\m0  \\n0  \\p0  \\r0  \\s0  \\t0  \\u0  \\v0  \\w0  \\y0  \\
						+\\a0 +\\c0 +\\e0 +\\f0 +\\g0 +\\h0 +\\i0 +\\j0 +\\k0 +\\l0 +\\m0 +\\n0 +\\p0 +\\r0 +\\s0 +\\t0 +\\u0 +\\v0 +\\w0 +\\y0 +\\
						-\\a0 -\\c0 -\\e0 -\\f0 -\\g0 -\\h0 -\\i0 -\\j0 -\\k0 -\\l0 -\\m0 -\\n0 -\\p0 -\\r0 -\\s0 -\\t0 -\\u0 -\\v0 -\\w0 -\\y0 -\\
					`.trim().split(' ').filter((src) => src !== '').map((src) => new Lexer(src, radices_on)).forEach((lexer) => {
						assert.throws(() => [...lexer.generate()], LexError03)
					})
				})
				specify('integers with invalid digits start a new token.', () => {
					assert.deepStrictEqual([...new Lexer(`
						\\b100400000  \\q1231423  \\o12345678
					`, radices_on).generate()].filter((token) => token instanceof TokenNumber).map((token) => token.source), [
						'\\b100', '400000', '\\q1231', '423', '\\o1234567', '8'
					])
				})
			})
			context('floats.', () => {
				it('tokenizes floats.', () => {
					const tokens: Token[] = [...new Lexer(`
						55.  -55.  033.  -033.  2.007  -2.007
						91.27e4  -91.27e4  91.27e-4  -91.27e-4
						-0.  -0.0  6.8e+0  6.8e-0  0.0e+0  -0.0e-0
						34.-78
					`, CONFIG_DEFAULT).generate()]
					assert.strictEqual(tokens[ 2].source, `55.`)
					assert.strictEqual(tokens[ 4].source, `-55.`)
					assert.strictEqual(tokens[ 6].source, `033.`)
					assert.strictEqual(tokens[ 8].source, `-033.`)
					assert.strictEqual(tokens[10].source, `2.007`)
					assert.strictEqual(tokens[12].source, `-2.007`)
					assert.strictEqual(tokens[14].source, `91.27e4`)
					assert.strictEqual(tokens[16].source, `-91.27e4`)
					assert.strictEqual(tokens[18].source, `91.27e-4`)
					assert.strictEqual(tokens[20].source, `-91.27e-4`)
					assert.strictEqual(tokens[22].source, `-0.`)
					assert.strictEqual(tokens[24].source, `-0.0`)
					assert.strictEqual(tokens[26].source, `6.8e+0`)
					assert.strictEqual(tokens[28].source, `6.8e-0`)
					assert.strictEqual(tokens[30].source, `0.0e+0`)
					assert.strictEqual(tokens[32].source, `-0.0e-0`)
					assert.strictEqual(tokens[34].source, `34.`)
					assert.strictEqual(tokens[35].source, `-78`)
				})
				it('recognizes exponent part not following fraction part as identifier.', () => {
					if (Dev.supports('variables')) {
						const tokens: Token[] = [...new Lexer(`91.e27`, CONFIG_DEFAULT).generate()]
						assert.ok(tokens[2] instanceof TokenNumber)
						assert.strictEqual(tokens[2].source, `91.`)
						assert.ok(tokens[3] instanceof TokenIdentifier)
						assert.strictEqual(tokens[3].source, `e27`)
					} else {
						assert.throws(() => [...new Lexer(`91.e27`, CONFIG_DEFAULT).generate()], /Identifier `e` not yet allowed./)
					}
				})
			})
			context('numbers with separators.', () => {
				it('tokenizes numeric separators as identifiers when `config.languageFeatures.numericSeparators` is turned off.', () => {
					if (Dev.supports('variables')) {
						const tokens: Token[] = [...new Lexer(`
							12_345  +12_345  -12_345  0123_4567  +0123_4567  -0123_4567  012_345_678  +012_345_678  -012_345_678
							\\b1_00  \\q0_32  +\\o1_037  -\\d9_037  +\\x0_6  -\\z0_6
							91.2e4_7  81.2e+4_7  71.2e-4_7  2.00_7  -1.00_7
						`, radices_on).generate()].slice(1, -1).filter((token) => !(token instanceof TokenWhitespace))
						const expected: string[] = `
							12 +12 -12 0123 +0123 -0123 012 +012 -012
							\\b1 \\q0 +\\o1 -\\d9 +\\x0 -\\z0
							91.2e4 81.2e+4 71.2e-4 2.00 -1.00
						`.trim().replace(/\n\t+/g, ' ').split(' ')
						tokens.filter((_, i) => i % 2 === 0).forEach((token, j) => {
							assert.ok(token instanceof TokenNumber, 'this token instanceof TokenNumber')
							assert.ok(tokens[j * 2 + 1] instanceof TokenIdentifier, 'next token instanceof TokenIdentifierBasic')
							assert.strictEqual(token.source, expected[j])
						})
						;`5_5.  -5_5.`.split('  ').forEach((src) => {
							assert.throws(() => [...new Lexer(src, radices_on).generate()], LexError01)
						})
					} else {
						;`
							12_345  +12_345  -12_345  0123_4567  +0123_4567  -0123_4567  012_345_678  +012_345_678  -012_345_678
							\\b1_00  \\q0_32  +\\o1_037  -\\d9_037  +\\x0_6  -\\z0_6
							91.2e4_7  81.2e+4_7  71.2e-4_7  2.00_7  -1.00_7
						`.trim().replace(/\n\t*/g, '  ').split('  ').forEach((src) => {
							assert.throws(() => [...new Lexer(src, radices_on).generate()], LexError01)
						})
					}
				})
				it('`config.languageFeatures.numericSeparators` allows numbers with separators.', () => {
					const source: string = `
						12_345  +12_345  -12_345  0123_4567  +0123_4567  -0123_4567  012_345_678  +012_345_678  -012_345_678
						\\b1_00  \\b0_01  +\\b1_000  -\\b1_000  +\\b0_1  -\\b0_1
						\\q3_20  \\q0_32  +\\q1_032  -\\q1_032  +\\q0_3  -\\q0_3
						\\o3_70  \\o0_37  +\\o1_037  -\\o1_037  +\\o0_6  -\\o0_6
						\\d3_70  \\d0_37  +\\d9_037  -\\d9_037  +\\d0_6  -\\d0_6
						\\xe_70  \\x0_e7  +\\x9_0e7  -\\x9_0e7  +\\x0_6  -\\x0_6
						\\ze_70  \\z0_e7  +\\z9_0e7  -\\z9_0e7  +\\z0_6  -\\z0_6
						5_5.  -5_5.  2.00_7  -2.00_7
						91.2e4_7  91.2e+4_7  91.2e-4_7
					`.trim().replace(/\n\t+/g, '  ')
					;[...new Lexer(source, both_on).generate()].slice(1, -1).filter((token) => !(token instanceof TokenWhitespace)).forEach((token, i) => {
						assert.ok(token instanceof TokenNumber)
						assert.strictEqual(token.source, source.split('  ')[i])
					})
				})
				specify('numeric separator cannot appear at end of token.', () => {
					assert.throws(() => [...new Lexer(`12_345_`, separators_on).generate()], LexError04)
				})
				specify('numeric separators cannot appear consecutively.', () => {
					assert.throws(() => [...new Lexer(`12__345`, separators_on).generate()], LexError04)
				})
				specify('numeric separator at beginning of token is an identifier.', () => {
					assert.throws(() => [...new Lexer(`6.7e_12345`, separators_on).generate()], LexError05)
					assert.throws(() => [...new Lexer(`6.7e-_12345`, separators_on).generate()], LexError05)
					if (Dev.supports('variables')) {
						function tokenTypeAndSource(index: number, type: NewableFunction, source: string) {
							assert.ok(tokens[index] instanceof type, `Token \`${ tokens[index].source }\` (${ index }) is not instance of ${ type.name }.`)
							assert.strictEqual(tokens[index].source, source)
						}
						const tokens: Token[] = [...new Lexer(`
							_12345  -_12345  6._12345  6.-_12345
						`, separators_on).generate()]
						tokenTypeAndSource(2, TokenIdentifier, `_12345`)

						tokenTypeAndSource(4, TokenPunctuator, `-`)
						tokenTypeAndSource(5, TokenIdentifier, `_12345`)

						tokenTypeAndSource(7, TokenNumber, `6.`)
						tokenTypeAndSource(8, TokenIdentifier, `_12345`)

						tokenTypeAndSource(10, TokenNumber, `6.`)
						tokenTypeAndSource(11, TokenPunctuator, `-`)
						tokenTypeAndSource(12, TokenIdentifier, `_12345`)
					} else {
						assert.throws(() => [...new Lexer(`_12345`, separators_on).generate()], LexError01)
						assert.throws(() => [...new Lexer(`-_12345`, separators_on).generate()], LexError01)
						assert.throws(() => [...new Lexer(`6._12345`, separators_on).generate()], LexError01)
						assert.throws(() => [...new Lexer(`6.-_12345`, separators_on).generate()], LexError01)
					}
				})
			})
		})

		Dev.supports('literalString') && context('recognizes `TokenString` conditions.', () => {
			specify('Basic strings.', () => {
				const tokens: Token[] = [...new Lexer(`
					3 - 50 + * 2
					5 + 03 + '' * 'hello' *  -2
					600  /  3  *  2
					600  /  (3  *  2
					4 * 2 ^ 3
				`, CONFIG_DEFAULT).generate()]
				assert.ok(tokens[22] instanceof TokenString)
				assert.strictEqual(tokens[22].source.length, 2)
				assert.ok(tokens[26] instanceof TokenString)
				assert.strictEqual(tokens[26].source, `'hello'`)
			})
			specify('Escaped characters.', () => {
				const tokenstring: Token = [...new Lexer(`
					'0 \\' 1 \\\\ 2 \\s 3 \\t 4 \\n 5 \\r 6';
				`, CONFIG_DEFAULT).generate()][2]
				assert.strictEqual(tokenstring.source.slice( 3,  5), `\\'`)
				assert.strictEqual(tokenstring.source.slice( 8, 10), `\\\\`)
				assert.strictEqual(tokenstring.source.slice(13, 15), `\\s`)
				assert.strictEqual(tokenstring.source.slice(18, 20), `\\t`)
				assert.strictEqual(tokenstring.source.slice(23, 25), `\\n`)
				assert.strictEqual(tokenstring.source.slice(28, 30), `\\r`)
			})
			specify('Escaped character sequences.', () => {
				const tokenstring: Token = [...new Lexer(`
					'0 \\u{24} 1 \\u{005f} 2 \\u{} 3';
				`, CONFIG_DEFAULT).generate()][2]
				assert.strictEqual(tokenstring.source.slice( 3,  9), `\\u{24}`)
				assert.strictEqual(tokenstring.source.slice(12, 20), `\\u{005f}`)
				assert.strictEqual(tokenstring.source.slice(23, 27), `\\u{}`)
			})
			specify('Line continuation.', () => {
				const tokenstring: Token = [...new Lexer(`
					'012\\
					345
					678';
				`, CONFIG_DEFAULT).generate()][2]
				assert.strictEqual(tokenstring.source.slice( 4,  6), `\\\n`)
				assert.strictEqual(tokenstring.source.slice(14, 15), `\n`)
			})
			specify('Strings containing comment syntax.', () => {
				;[`
					'Here is a string % that contains a line comment start marker.'
				`, `
					'Here is a string {% that contains %} a multiline comment.'
				`, `
					'Here is a string {% that contains a comment start marker but no end.'
				`].map((source) => new Lexer(source, CONFIG_DEFAULT)).forEach((lexer) => {
					assert.doesNotThrow(() => [...lexer.generate()])
				})
			})
			specify('Invalid escape sequences.', () => {
				;[`
					'a string literal with \\u{6g} an invalid escape sequence'
				`, `
					'a string literal with \\u{61 an invalid escape sequence'
				`].map((source) => new Lexer(source, CONFIG_DEFAULT)).forEach((lexer) => {
					assert.throws(() => [...lexer.generate()], LexError03)
				})
			})
		})

		Dev.supports('literalTemplate') && context('recognizes `TokenTemplate` conditions.', () => {
			specify('Basic templates.', () => {
				const tokens: Token[] = [...new Lexer(`
					600  /  '''''' * 3 + '''hello''' *  2
				`, CONFIG_DEFAULT).generate()]
				assert.ok(tokens[ 6] instanceof TokenTemplate)
				assert.strictEqual((tokens[ 6] as TokenTemplate).position, TemplatePosition.FULL)
				assert.strictEqual(tokens[ 6].source.length, 6)
				assert.ok(tokens[14] instanceof TokenTemplate)
				assert.strictEqual((tokens[14] as TokenTemplate).position, TemplatePosition.FULL)
				assert.strictEqual(tokens[14].source, `'''hello'''`)
			})
			specify('Template interpolation.', () => {
				const tokens: Token[] = [...new Lexer(`
					3 + '''head{{ * 2
					3 + }}midl{{ * 2
					3 + }}tail''' * 2
				`, CONFIG_DEFAULT).generate()]
				assert.ok(tokens[ 6] instanceof TokenTemplate)
				assert.strictEqual((tokens[ 6] as TokenTemplate).position, TemplatePosition.HEAD)
				assert.strictEqual(tokens[ 6].source, `'''head{{`)
				assert.ok(tokens[16] instanceof TokenTemplate)
				assert.strictEqual((tokens[16] as TokenTemplate).position, TemplatePosition.MIDDLE)
				assert.strictEqual(tokens[16].source, `}}midl{{`)
				assert.ok(tokens[26] instanceof TokenTemplate)
				assert.strictEqual((tokens[26] as TokenTemplate).position, TemplatePosition.TAIL)
				assert.strictEqual(tokens[26].source, `}}tail'''`)
			})
			specify('Empty/comment interpolation.', () => {
				const tokens: Token[] = [...new Lexer(`
					'''abc{{ }}def'''
					'''ghi{{}}jkl'''
					'''mno{{ {% pqr %} }}stu'''
				`, CONFIG_DEFAULT).generate()]
				assert.ok(tokens[ 2] instanceof TokenTemplate)
				assert.strictEqual((tokens[ 2] as TokenTemplate).position, TemplatePosition.HEAD)
				assert.strictEqual(tokens[ 2].source, `'''abc{{`)
				assert.ok(tokens[ 4] instanceof TokenTemplate)
				assert.strictEqual((tokens[ 4] as TokenTemplate).position, TemplatePosition.TAIL)
				assert.strictEqual(tokens[ 4].source, `}}def'''`)
				assert.ok(tokens[ 6] instanceof TokenTemplate)
				assert.strictEqual((tokens[ 6] as TokenTemplate).position, TemplatePosition.HEAD)
				assert.strictEqual(tokens[ 6].source, `'''ghi{{`)
				assert.ok(tokens[ 7] instanceof TokenTemplate)
				assert.strictEqual((tokens[ 7] as TokenTemplate).position, TemplatePosition.TAIL)
				assert.strictEqual(tokens[ 7].source, `}}jkl'''`)
				assert.ok(tokens[ 9] instanceof TokenTemplate)
				assert.strictEqual((tokens[ 9] as TokenTemplate).position, TemplatePosition.HEAD)
				assert.strictEqual(tokens[ 9].source, `'''mno{{`)
				assert.ok(tokens[13] instanceof TokenTemplate)
				assert.strictEqual((tokens[13] as TokenTemplate).position, TemplatePosition.TAIL)
				assert.strictEqual(tokens[13].source, `}}stu'''`)
			})
			specify('Nested interpolation.', () => {
				const tokens: Token[] = [...new Lexer(`
					1 + '''head1 {{ 2 + '''head2 {{ 3 ^ 3 }} tail2''' * 2 }} tail1''' * 1
				`, CONFIG_DEFAULT).generate()]
				assert.ok(tokens[ 6] instanceof TokenTemplate)
				assert.strictEqual((tokens[ 6] as TokenTemplate).position, TemplatePosition.HEAD)
				assert.strictEqual(tokens[ 6].source, `'''head1 {{`)
				assert.ok(tokens[12] instanceof TokenTemplate)
				assert.strictEqual((tokens[12] as TokenTemplate).position, TemplatePosition.HEAD)
				assert.strictEqual(tokens[12].source, `'''head2 {{`)
				assert.ok(tokens[20] instanceof TokenTemplate)
				assert.strictEqual((tokens[20] as TokenTemplate).position, TemplatePosition.TAIL)
				assert.strictEqual(tokens[20].source, `}} tail2'''`)
				assert.ok(tokens[26] instanceof TokenTemplate)
				assert.strictEqual((tokens[26] as TokenTemplate).position, TemplatePosition.TAIL)
				assert.strictEqual(tokens[26].source, `}} tail1'''`)
			})
			specify('Non-escaped characters.', () => {
				const tokentemplate: Token = [...new Lexer(`
					'''0 \\' 1 \\\\ 2 \\s 3 \\t 4 \\n 5 \\r 6 \\\\\` 7''';
				`, CONFIG_DEFAULT).generate()][2]
				assert.strictEqual(tokentemplate.source.slice( 5,  7), `\\'`)
				assert.strictEqual(tokentemplate.source.slice(10, 12), `\\\\`)
				assert.strictEqual(tokentemplate.source.slice(15, 17), `\\s`)
				assert.strictEqual(tokentemplate.source.slice(20, 22), `\\t`)
				assert.strictEqual(tokentemplate.source.slice(25, 27), `\\n`)
				assert.strictEqual(tokentemplate.source.slice(30, 32), `\\r`)
				assert.strictEqual(tokentemplate.source.slice(35, 38), `\\\\\``)
			})
			specify('Non-escaped character sequences.', () => {
				const tokentemplate: Token = [...new Lexer(`
					'''0 \\u{24} 1 \\u{005f} 2 \\u{} 3''';
				`, CONFIG_DEFAULT).generate()][2]
				assert.strictEqual(tokentemplate.source.slice( 5, 11), `\\u{24}`)
				assert.strictEqual(tokentemplate.source.slice(14, 22), `\\u{005f}`)
				assert.strictEqual(tokentemplate.source.slice(25, 29), `\\u{}`)
			})
			specify('Line breaks.', () => {
				const tokentemplate: Token = [...new Lexer(`
					'''012\\
					345
					678''';
				`, CONFIG_DEFAULT).generate()][2]
				assert.strictEqual(tokentemplate.source.slice( 6,  8), `\\\n`)
				assert.strictEqual(tokentemplate.source.slice(16, 17), `\n`)
			})
			describe('Invalid characters at end of template.', () => {
				it('should not recognize `{{{` at end of head/middle.', () => {
					;[`
						'''template-head that ends with a single open brace {{{
					`, `
						}}template-middle that ends with a single open brace {{{
					`].map((source) => new Lexer(source, CONFIG_DEFAULT)).forEach((lexer) => {
						assert.throws(() => [...lexer.generate()], LexError01) // TODO change to parse error when `{` becomes punctuator
					})
				})
				it('should not recognize `\'\'\'\'` at end of full/tail.', () => {
					;[`
						'''template-full that ends with a single apostrophe ''''
					`, `
						}}template-tail that ends with a single apostrophe ''''
					`].map((source) => new Lexer(source, CONFIG_DEFAULT)).forEach((lexer) => {
						assert.throws(() => [...lexer.generate()], LexError02)
					})
				})
			})
		})

		context('recgnizes `TokenComment` conditions.', () => {
			const comments_off: SolidConfig = {
				...CONFIG_DEFAULT,
				languageFeatures: {
					...CONFIG_DEFAULT.languageFeatures,
					comments: false,
				},
			}
			context('TokenCommentLine', () => {
				specify('Empty line comment.', () => {
					const comment: Token = [...new Lexer(`
						%
						8;
					`, CONFIG_DEFAULT).generate()][2]
					assert.ok(comment instanceof TokenCommentLine)
					assert.strictEqual(comment.source, '%\n')
				})
				specify('Basic line comment.', () => {
					assert.ok([...new Lexer(`
						500  +  30; ;  % line comment  *  2
						8;
					`, CONFIG_DEFAULT).generate()][11] instanceof TokenCommentLine)
				})
				specify('Line comment at end of file not followed by LF.', () => {
					assert.doesNotThrow(() => [...new Lexer(`
						% line comment not followed by LF
					`.trimEnd(), CONFIG_DEFAULT).generate()])
				})
				it('throws when `config.languageFeatures.comments` is turned off.', () => {
					assert.throws(() => [...new Lexer(`
						%
						8;
					`, comments_off).generate()], LexError01)
				})
			})
			context('TokenCommentMulti', () => {
				specify('Empty multiline comment.', () => {
					const tokens: Token[] = [...new Lexer(`
						%%%%
						%% %%
					`, CONFIG_DEFAULT).generate()]
					assert.ok(tokens[2] instanceof TokenCommentMulti)
					assert.ok(tokens[4] instanceof TokenCommentMulti)
					assert.strictEqual(tokens[2].source, '%%%%')
					assert.strictEqual(tokens[4].source, '%% %%')
				})
				specify('Nonempty multiline comment.', () => {
					const comment: Token = [...new Lexer(`
						%% multiline
						that has contents
						comment %%
					`, CONFIG_DEFAULT).generate()][2]
					assert.ok(comment instanceof TokenCommentMulti)
				})
				specify('Simulate inline documentation comment.', () => {
					const tokens: Token[] = [...new Lexer(Util.dedent(`
						%%% The third power of 2. %%
						8;
					`), CONFIG_DEFAULT).generate()]
					assert.ok(tokens[2] instanceof TokenCommentMulti)
<<<<<<< HEAD
					assert.strictEqual(tokens[2].source, `
						%%% The third power of 2. %%
					`.trim())
					assert.strictEqual(tokens[4].source, '8')
=======
					assert.ok(tokens[4] instanceof TokenFilebound)
				})
				it('throws when `config.languageFeatures.comments` is turned off.', () => {
					assert.throws(() => [...new Lexer(`
						{% multiline
						that has a {% nestable nested %} multiline
						comment %}
					`, comments_off).generate()], LexError01)
>>>>>>> 3bc7d20d
				})
				specify('Simulate block documentation comment.', () => {
					const tokens: Token[] = [...new Lexer(Util.dedent(`
						%%%
						The third power of 2.
						%%%
						8;
					`), CONFIG_DEFAULT).generate()]
					assert.ok(tokens[2] instanceof TokenCommentMulti)
					assert.ok(tokens[3] instanceof TokenCommentLine)
					assert.strictEqual(tokens[2].source, Util.dedent(`
						%%%
						The third power of 2.
						%%
					`).trim())
					assert.strictEqual(tokens[3].source, `%\n`)
					assert.strictEqual(tokens[4].source, '8')
				})
<<<<<<< HEAD
				it('throws when `config.features.comments` is turned off.', () => {
=======
				specify('Basic block comment.', () => {
					const tokens: Token[] = [...new Lexer(`
						%%%
						abcde
						5 + 3
						%%%

							%%%
							abcde
							5 + 3
							%%%
						8;
					`, CONFIG_DEFAULT).generate()]
					assert.ok(tokens[2] instanceof TokenCommentBlock)
					assert.ok(tokens[4] instanceof TokenCommentBlock)
					assert.strictEqual(tokens[6].source, '8')
				})
				specify('Block comment at end of file end delimiter not followed by LF.', () => {
					assert.doesNotThrow(() => [...new Lexer(`
						%%%
						block comment with end delimiter, but not followed by LF
						%%%
					`.trimEnd(), CONFIG_DEFAULT).generate()])
				})
				specify('Block comment delimiters must be on own line.', () => {
					const tokens: Token[] = [...new Lexer(`
						%%%
						these quotes do not end the doc comment%%%
						%%%nor do these
						%%%
						%%% 3 * 2
						5 + 3 %%%
						8;
					`, CONFIG_DEFAULT).generate()]
					assert.ok(tokens[ 2] instanceof TokenCommentBlock)
					assert.ok(tokens[ 4] instanceof TokenCommentLine)
					assert.ok(tokens[12] instanceof TokenCommentLine)
					assert.strictEqual(tokens[14].source, '8')
				})
				it('throws when `config.languageFeatures.comments` is turned off.', () => {
>>>>>>> 3bc7d20d
					assert.throws(() => [...new Lexer(`
						%% multiline
						comment %%
					`, comments_off).generate()], LexError01)
				})
			})
		})
	})
})<|MERGE_RESOLUTION|>--- conflicted
+++ resolved
@@ -667,21 +667,10 @@
 						8;
 					`), CONFIG_DEFAULT).generate()]
 					assert.ok(tokens[2] instanceof TokenCommentMulti)
-<<<<<<< HEAD
 					assert.strictEqual(tokens[2].source, `
 						%%% The third power of 2. %%
 					`.trim())
 					assert.strictEqual(tokens[4].source, '8')
-=======
-					assert.ok(tokens[4] instanceof TokenFilebound)
-				})
-				it('throws when `config.languageFeatures.comments` is turned off.', () => {
-					assert.throws(() => [...new Lexer(`
-						{% multiline
-						that has a {% nestable nested %} multiline
-						comment %}
-					`, comments_off).generate()], LexError01)
->>>>>>> 3bc7d20d
 				})
 				specify('Simulate block documentation comment.', () => {
 					const tokens: Token[] = [...new Lexer(Util.dedent(`
@@ -700,50 +689,7 @@
 					assert.strictEqual(tokens[3].source, `%\n`)
 					assert.strictEqual(tokens[4].source, '8')
 				})
-<<<<<<< HEAD
-				it('throws when `config.features.comments` is turned off.', () => {
-=======
-				specify('Basic block comment.', () => {
-					const tokens: Token[] = [...new Lexer(`
-						%%%
-						abcde
-						5 + 3
-						%%%
-
-							%%%
-							abcde
-							5 + 3
-							%%%
-						8;
-					`, CONFIG_DEFAULT).generate()]
-					assert.ok(tokens[2] instanceof TokenCommentBlock)
-					assert.ok(tokens[4] instanceof TokenCommentBlock)
-					assert.strictEqual(tokens[6].source, '8')
-				})
-				specify('Block comment at end of file end delimiter not followed by LF.', () => {
-					assert.doesNotThrow(() => [...new Lexer(`
-						%%%
-						block comment with end delimiter, but not followed by LF
-						%%%
-					`.trimEnd(), CONFIG_DEFAULT).generate()])
-				})
-				specify('Block comment delimiters must be on own line.', () => {
-					const tokens: Token[] = [...new Lexer(`
-						%%%
-						these quotes do not end the doc comment%%%
-						%%%nor do these
-						%%%
-						%%% 3 * 2
-						5 + 3 %%%
-						8;
-					`, CONFIG_DEFAULT).generate()]
-					assert.ok(tokens[ 2] instanceof TokenCommentBlock)
-					assert.ok(tokens[ 4] instanceof TokenCommentLine)
-					assert.ok(tokens[12] instanceof TokenCommentLine)
-					assert.strictEqual(tokens[14].source, '8')
-				})
 				it('throws when `config.languageFeatures.comments` is turned off.', () => {
->>>>>>> 3bc7d20d
 					assert.throws(() => [...new Lexer(`
 						%% multiline
 						comment %%
