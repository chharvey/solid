import * as assert from 'assert'

import SolidConfig, {CONFIG_DEFAULT} from '../../src/SolidConfig'
<<<<<<< HEAD
import {Scanner} from '../../src/lexer/'
=======
import Util   from '../../src/class/Util.class'
import Dev from '../../src/class/Dev.class'
import Operator from '../../src/enum/Operator.enum'
import {
	ParserSolid as Parser,
} from '../../src/parser/';
import {
	Validator,
	SemanticNodeType,
	SemanticNodeTypeConstant,
	SemanticNodeTypeOperationUnary,
	SemanticNodeTypeOperationBinary,
	SemanticNodeExpression,
	SemanticNodeConstant,
	SemanticNodeTemplate,
	SemanticNodeOperation,
	SemanticNodeOperationUnary,
	SemanticNodeOperationBinary,
	SemanticNodeOperationTernary,
	SemanticNodeStatementExpression,
	SemanticNodeDeclarationVariable,
	SemanticNodeGoal,
	SolidTypeConstant,
	SolidObject,
	SolidNull,
	SolidBoolean,
	Int16,
	Float64,
} from '../../src/validator/';
import {
	assert_arrayLength,
} from '../assert-helpers'
import {
	keywordTypeFromString,
	unitTypeFromString,
	unaryTypeFromString,
	intersectionTypeFromString,
	unionTypeFromString,
	primitiveLiteralFromSource,
	variableDeclarationFromSource,
} from '../helpers-parse'
import {
	constantFromStatementExpression,
	operationFromStatementExpression,
	statementExpressionFromSource,
} from '../helpers-semantic'
>>>>>>> f7ed0967
import {
	TypeError01,
} from '../../src/error/SolidTypeError.class'



describe('Validator', () => {
	describe('#decorate', () => {
		function validatorFromType(typestring: string, config: SolidConfig = CONFIG_DEFAULT): Validator {
			return new Validator(`let x: ${ typestring } = null;`, config)
		}
		context('Goal ::= #x02 #x03', () => {
			it('makes a SemanticNodeGoal node containing no children.', () => {
				const goal: SemanticNodeGoal = new Validator(``)
					.decorate(new Parser(``).parse())
				assert_arrayLength(goal.children, 0, 'semantic goal should have 0 children')
			})
		})

		context('Statement ::= ";"', () => {
			it('makes a SemanticNodeStatementExpression node containing no children.', () => {
				const statement: SemanticNodeStatementExpression = statementExpressionFromSource(`;`)
				assert_arrayLength(statement.children, 0, 'semantic statement should have 0 children')
				assert.strictEqual(statement.source, `;`)
			})
		})

		describe('PrimitiveLiteral ::= "null" | "false" | "true" | INTEGER | FLOAT | STRING', () => {
			it('makes a SemanticNodeConstant.', () => {
				/*
					<Constant source="null" value="null"/>
				*/
				assert.deepStrictEqual([
					`null;`,
					`false;`,
					`true;`,
					`42;`,
					`4.2;`,
				].map((src) => new Validator(src).decorate(primitiveLiteralFromSource(src)).value), [
					SolidNull.NULL,
					SolidBoolean.FALSE,
					SolidBoolean.TRUE,
					new Int16(42n),
					new Float64(4.2),
				])
			})
		})

		Dev.supports('typingExplicit') && describe('TypeKeyword ::= "bool" | "int" | "float" | "obj"', () => {
			it('makes a SemanticNodeTypeConstant.', () => {
				/*
					<TypeConstant source="bool" value="Boolean"/>
				*/
				assert.deepStrictEqual([
					`bool`,
					`int`,
					`float`,
					`obj`,
				].map((src) => validatorFromType(src).decorate(keywordTypeFromString(src)).value), [
					SolidBoolean,
					Int16,
					Float64,
					SolidObject,
				])
			})
		})

		Dev.supports('typingExplicit') && describe('TypeUnit ::= PrimitiveLiteral', () => {
			it('makes a SemanticNodeTypeConstant.', () => {
				/*
					<TypeConstant source="null" value="SolidNull"/>
				*/
				assert.deepStrictEqual([
					`null`,
					`false`,
					`true`,
					`42`,
					`4.2`,
				].map((src) => {
					const constant: SemanticNodeType = validatorFromType(src)
						.decorate(unitTypeFromString(src))
					assert.ok(constant instanceof SemanticNodeTypeConstant)
					return constant.value
				}), [
					SolidNull,
					SolidBoolean.FALSETYPE,
					SolidBoolean.TRUETYPE,
					new SolidTypeConstant(new Int16(42n)),
					new SolidTypeConstant(new Float64(4.2)),
				])
			})
		})

		Dev.supports('typingExplicit') && describe('TypeUnarySymbol ::= TypeUnarySymbol "!"', () => {
			it('makes a SemanticTypeOperation.', () => {
				/*
					<TypeOperation operator="!">
						<TypeConstant source="int" value="Int16"/>
					</TypeOperation>
				*/
				const operation: SemanticNodeType = validatorFromType(`int!`)
					.decorate(unaryTypeFromString(`int!`))
				assert.ok(operation instanceof SemanticNodeTypeOperationUnary)
				const operand: SemanticNodeType = operation.children[0]
				assert.deepStrictEqual(
					[operand.source, operation.operator],
					[`int`,          Operator.ORNULL],
				)
			})
		})

		Dev.supports('typingExplicit') && describe('TypeIntersection ::= TypeIntersection "&" TypeUnarySymbol', () => {
			it('makes a SemanticTypeOperation.', () => {
				/*
					<TypeOperation operator="&">
						<TypeConstant source="int"/>
						<TypeConstant source="3"/>
					</TypeOperation>
				*/
				const operation: SemanticNodeType = validatorFromType(`int & 3`)
					.decorate(intersectionTypeFromString(`int & 3`))
				assert.ok(operation instanceof SemanticNodeTypeOperationBinary)
				const left:  SemanticNodeType = operation.children[0]
				const right: SemanticNodeType = operation.children[1]
				assert.deepStrictEqual(
					[left.source, operation.operator, right.source],
					[`int`,       Operator.AND,       `3`],
				)
			})
		})

		Dev.supports('typingExplicit') && describe('TypeUnion ::= TypeUnion "|" TypeIntersection', () => {
			it('makes a SemanticTypeOperation.', () => {
				/*
					<TypeOperation operator="|">
						<TypeOperation source="4.2 !">...</TypeOperation>
						<TypeOperation source="int & int">...</TypeOperation>
					</TypeOperation>
				*/
				const operation: SemanticNodeType = validatorFromType(`4.2! | int & int`)
					.decorate(unionTypeFromString(`4.2! | int & int`))
				assert.ok(operation instanceof SemanticNodeTypeOperationBinary)
				const left:  SemanticNodeType = operation.children[0]
				const right: SemanticNodeType = operation.children[1]
				assert.deepStrictEqual(
					[left.source, operation.operator, right.source],
					[`4.2 !`,     Operator.OR,        `int & int`],
				)
			})
		})

		Dev.supports('typingExplicit') && describe('Type ::= TypeUnion', () => {
			it('makes a SemanticTypeOperation.', () => {
				/*
					<TypeOperation operator="&">
						<TypeOperation source="4.2 !">...</TypeOperation>
						<TypeOperation source="int | int">...</TypeOperation>
					</TypeOperation>
				*/
				const operation: SemanticNodeType = validatorFromType(`4.2! & (int | int)`)
					.decorate(unionTypeFromString(`4.2! & (int | int)`))
				assert.ok(operation instanceof SemanticNodeTypeOperationBinary)
				const left:  SemanticNodeType = operation.children[0]
				const right: SemanticNodeType = operation.children[1]
				assert.deepStrictEqual(
					[left.source, operation.operator, right.source],
					[`4.2 !`,     Operator.AND,       `int | int`],
				)
			})
		})

		context('ExpressionUnit ::= PrimitiveLiteral', () => {
			it('makes a SemanticNodeConstant node.', () => {
				/*
					<Goal source="␂ null ; ␃">
						<StatementExpression line="1" col="1" source="null ;">
							<Constant line="1" col="1" source="null" value="null"/>
						</StatementExpression>
					</Goal>
				*/
				assert.deepStrictEqual([
					`null;`,
					`false;`,
					`true;`,
					`42;`,
				].map((src) =>
					constantFromStatementExpression(
						statementExpressionFromSource(src)
					).value
				), [
					SolidNull.NULL,
					SolidBoolean.FALSE,
					SolidBoolean.TRUE,
					new Int16(42n),
				])
			})
		})

		Dev.supports('literalTemplate') && context('ExpressionUnit ::= StringTemplate', () => {
			function stringTemplateSemanticNode(src: string): string {
				return ((new Validator(src)
					.decorate(new Parser(src).parse())
					.children[0] as SemanticNodeStatementExpression)
					.children[0] as SemanticNodeTemplate)
					.serialize()
			}
			specify('head, tail.', () => {
				assert.strictEqual(stringTemplateSemanticNode(Util.dedent(`
					'''head1{{}}tail1''';
				`)), `
					<Template line="1" col="1" source="&apos;&apos;&apos;head1{{ }}tail1&apos;&apos;&apos;">
						<Constant line="1" col="1" source="&apos;&apos;&apos;head1{{" value="head1"/>
						<Constant line="1" col="11" source="}}tail1&apos;&apos;&apos;" value="tail1"/>
					</Template>
				`.replace(/\n\t*/g, ''))
			})
			specify('head, expr, tail.', () => {
				assert.strictEqual(stringTemplateSemanticNode(Util.dedent(`
					'''head1{{ '''full1''' }}tail1''';
				`)), `
					<Template line="1" col="1" source="&apos;&apos;&apos;head1{{ &apos;&apos;&apos;full1&apos;&apos;&apos; }}tail1&apos;&apos;&apos;">
						<Constant line="1" col="1" source="&apos;&apos;&apos;head1{{" value="head1"/>
						<Template line="1" col="12" source="&apos;&apos;&apos;full1&apos;&apos;&apos;">
							<Constant line="1" col="12" source="&apos;&apos;&apos;full1&apos;&apos;&apos;" value="full1"/>
						</Template>
						<Constant line="1" col="24" source="}}tail1&apos;&apos;&apos;" value="tail1"/>
					</Template>
				`.replace(/\n\t*/g, ''))
			})
			specify('head, expr, middle, tail.', () => {
				assert.strictEqual(stringTemplateSemanticNode(Util.dedent(`
					'''head1{{ '''full1''' }}midd1{{}}tail1''';
				`)), `
					<Template line="1" col="1" source="&apos;&apos;&apos;head1{{ &apos;&apos;&apos;full1&apos;&apos;&apos; }}midd1{{ }}tail1&apos;&apos;&apos;">
						<Constant line="1" col="1" source="&apos;&apos;&apos;head1{{" value="head1"/>
						<Template line="1" col="12" source="&apos;&apos;&apos;full1&apos;&apos;&apos;">
							<Constant line="1" col="12" source="&apos;&apos;&apos;full1&apos;&apos;&apos;" value="full1"/>
						</Template>
						<Constant line="1" col="24" source="}}midd1{{" value="midd1"/>
						<Constant line="1" col="33" source="}}tail1&apos;&apos;&apos;" value="tail1"/>
					</Template>
				`.replace(/\n\t*/g, ''))
			})
			specify('head, expr, middle, expr, tail.', () => {
				assert.strictEqual(stringTemplateSemanticNode(Util.dedent(`
					'''head1{{ '''full1''' }}midd1{{ '''full2''' }}tail1''';
				`)), `
					<Template line="1" col="1" source="&apos;&apos;&apos;head1{{ &apos;&apos;&apos;full1&apos;&apos;&apos; }}midd1{{ &apos;&apos;&apos;full2&apos;&apos;&apos; }}tail1&apos;&apos;&apos;">
						<Constant line="1" col="1" source="&apos;&apos;&apos;head1{{" value="head1"/>
						<Template line="1" col="12" source="&apos;&apos;&apos;full1&apos;&apos;&apos;">
							<Constant line="1" col="12" source="&apos;&apos;&apos;full1&apos;&apos;&apos;" value="full1"/>
						</Template>
						<Constant line="1" col="24" source="}}midd1{{" value="midd1"/>
						<Template line="1" col="34" source="&apos;&apos;&apos;full2&apos;&apos;&apos;">
							<Constant line="1" col="34" source="&apos;&apos;&apos;full2&apos;&apos;&apos;" value="full2"/>
						</Template>
						<Constant line="1" col="46" source="}}tail1&apos;&apos;&apos;" value="tail1"/>
					</Template>
				`.replace(/\n\t*/g, ''))
			})
			specify('head, expr, middle, expr, middle, tail.', () => {
				assert.strictEqual(stringTemplateSemanticNode(Util.dedent(`
					'''head1{{ '''full1''' }}midd1{{ '''full2''' }}midd2{{}}tail1''';
				`)), `
					<Template line="1" col="1" source="&apos;&apos;&apos;head1{{ &apos;&apos;&apos;full1&apos;&apos;&apos; }}midd1{{ &apos;&apos;&apos;full2&apos;&apos;&apos; }}midd2{{ }}tail1&apos;&apos;&apos;">
						<Constant line="1" col="1" source="&apos;&apos;&apos;head1{{" value="head1"/>
						<Template line="1" col="12" source="&apos;&apos;&apos;full1&apos;&apos;&apos;">
							<Constant line="1" col="12" source="&apos;&apos;&apos;full1&apos;&apos;&apos;" value="full1"/>
						</Template>
						<Constant line="1" col="24" source="}}midd1{{" value="midd1"/>
						<Template line="1" col="34" source="&apos;&apos;&apos;full2&apos;&apos;&apos;">
							<Constant line="1" col="34" source="&apos;&apos;&apos;full2&apos;&apos;&apos;" value="full2"/>
						</Template>
						<Constant line="1" col="46" source="}}midd2{{" value="midd2"/>
						<Constant line="1" col="55" source="}}tail1&apos;&apos;&apos;" value="tail1"/>
					</Template>
				`.replace(/\n\t*/g, ''))
			})
			specify('head, expr, middle, expr, middle, expr, tail.', () => {
				assert.strictEqual(stringTemplateSemanticNode(Util.dedent(`
					'''head1{{ '''full1''' }}midd1{{ '''full2''' }}midd2{{ '''head2{{ '''full3''' }}tail2''' }}tail1''';
				`)), `
					<Template line="1" col="1" source="&apos;&apos;&apos;head1{{ &apos;&apos;&apos;full1&apos;&apos;&apos; }}midd1{{ &apos;&apos;&apos;full2&apos;&apos;&apos; }}midd2{{ &apos;&apos;&apos;head2{{ &apos;&apos;&apos;full3&apos;&apos;&apos; }}tail2&apos;&apos;&apos; }}tail1&apos;&apos;&apos;">
						<Constant line="1" col="1" source="&apos;&apos;&apos;head1{{" value="head1"/>
						<Template line="1" col="12" source="&apos;&apos;&apos;full1&apos;&apos;&apos;">
							<Constant line="1" col="12" source="&apos;&apos;&apos;full1&apos;&apos;&apos;" value="full1"/>
						</Template>
						<Constant line="1" col="24" source="}}midd1{{" value="midd1"/>
						<Template line="1" col="34" source="&apos;&apos;&apos;full2&apos;&apos;&apos;">
							<Constant line="1" col="34" source="&apos;&apos;&apos;full2&apos;&apos;&apos;" value="full2"/>
						</Template>
						<Constant line="1" col="46" source="}}midd2{{" value="midd2"/>
						<Template line="1" col="56" source="&apos;&apos;&apos;head2{{ &apos;&apos;&apos;full3&apos;&apos;&apos; }}tail2&apos;&apos;&apos;">
							<Constant line="1" col="56" source="&apos;&apos;&apos;head2{{" value="head2"/>
							<Template line="1" col="67" source="&apos;&apos;&apos;full3&apos;&apos;&apos;">
								<Constant line="1" col="67" source="&apos;&apos;&apos;full3&apos;&apos;&apos;" value="full3"/>
							</Template>
							<Constant line="1" col="79" source="}}tail2&apos;&apos;&apos;" value="tail2"/>
						</Template>
						<Constant line="1" col="90" source="}}tail1&apos;&apos;&apos;" value="tail1"/>
					</Template>
				`.replace(/\n\t*/g, ''))
			})
		})

		context('ExpressionUnit ::= "(" Expression ")"', () => {
			it('returns the inner Expression node.', () => {
				/*
					<Operation operator=ADD>
						<Constant source="2"/>
						<Constant source="-3"/>
					</Operation>
				*/
				const operation: SemanticNodeOperation = operationFromStatementExpression(
					statementExpressionFromSource(`(2 + -3);`)
				)
				assert.ok(operation instanceof SemanticNodeOperationBinary)
				const [left, right]: readonly SemanticNodeExpression[] = operation.children
				assert.ok(left instanceof SemanticNodeConstant)
				assert.ok(right instanceof SemanticNodeConstant)
				assert.deepStrictEqual(
					[left.source, operation.operator, right.source],
					[`2`,         Operator.ADD,       `-3`],
				)
			})
			it('recursively applies to several sub-expressions.', () => {
				/*
					<Operation operator=EXP>
						<Operation operator=NEG>
							<Constant source="42"/>
						</Operation>
						<Operation operator=MUL>
							<Constant source="2"/>
							<Constant source="420"/>
						</Operation>
					</Operation>
				*/
				const operation: SemanticNodeOperation = operationFromStatementExpression(
					statementExpressionFromSource(`(-(42) ^ +(2 * 420));`)
				)
				assert.ok(operation instanceof SemanticNodeOperationBinary)
				assert.strictEqual(operation.operator, Operator.EXP)
				const [left, right]: readonly SemanticNodeExpression[] = operation.children
				assert.ok(left instanceof SemanticNodeOperationUnary)
				assert.strictEqual(left.operator, Operator.NEG)
				assert_arrayLength(left.children, 1)
				assert.ok(left.children[0] instanceof SemanticNodeConstant)
				assert.strictEqual(left.children[0].source, `42`)

				assert.ok(right instanceof SemanticNodeOperationBinary)
				assert.strictEqual(right.operator, Operator.MUL)
				assert_arrayLength(right.children, 2)
				assert.deepStrictEqual(right.children.map((child) => {
					assert.ok(child instanceof SemanticNodeConstant)
					return child.source
				}), [`2`, `420`])
			})
		})

		context('ExpressionUnarySymbol ::= ("!" | "?" | "-") ExpressionUnarySymbol', () => {
			it('makes a SemanticNodeOperation node with 1 child.', () => {
				/*
					<Operation operator=NEG>
						<Constant source="42"/>
					</Operation>
				*/
				assert.deepStrictEqual([
					`!null;`,
					`?41;`,
					`- 42;`,
				].map((src) => {
					const operation: SemanticNodeOperation = operationFromStatementExpression(
						statementExpressionFromSource(src)
					)
					assert.ok(operation instanceof SemanticNodeOperationUnary)
					const operand: SemanticNodeExpression = operation.children[0]
					assert.ok(operand instanceof SemanticNodeConstant)
					return [operand.source, operation.operator]
				}), [
					[`null`, Operator.NOT],
					[`41`,   Operator.EMP],
					[`42`,   Operator.NEG],
				])
			})
		})

		context('SemanticOperation ::= SemanticExpression SemanticExpression', () => {
			it('makes a SemanticNodeOperation node with 2 children.', () => {
				/*
					<Operation operator=EXP>
						<Constant source="2"/>
						<Constant source="-3"/>
					</Operation>
				*/
				assert.deepStrictEqual([
					`2 ^ -3;`,
					`2 * -3;`,
					`2 + -3;`,
				].map((src) => {
					const operation: SemanticNodeOperation = operationFromStatementExpression(
						statementExpressionFromSource(src)
					)
					assert.ok(operation instanceof SemanticNodeOperationBinary)
					assert.deepStrictEqual(operation.children.map((operand) => {
						assert.ok(operand instanceof SemanticNodeConstant)
						return operand.source
					}), [`2`, `-3`])
					return operation.operator
				}), [
					Operator.EXP,
					Operator.MUL,
					Operator.ADD,
				])
			})
		})

		context('ExpressionAdditive ::= ExpressionAdditive "-" ExpressionMultiplicative', () => {
			it('makes a SemanticNodeOperation with the `+` operator and negates the 2nd operand.', () => {
				/*
					<Operation operator=ADD>
						<Constant source="2"/>
						<Operation operator=NEG>
							<Constant source="3"/>
						</Operation>
					</Operation>
				*/
				const operation: SemanticNodeOperation = operationFromStatementExpression(
					statementExpressionFromSource(`2 - 3;`)
				)
				assert.ok(operation instanceof SemanticNodeOperationBinary)
				assert.strictEqual(operation.operator, Operator.ADD)
				const left:  SemanticNodeExpression = operation.children[0]
				const right: SemanticNodeExpression = operation.children[1]
				assert.ok(left  instanceof SemanticNodeConstant)
				assert.ok(right instanceof SemanticNodeOperationUnary)
				assert.ok(right.children[0] instanceof SemanticNodeConstant)
				assert.deepStrictEqual(
					[left.source, right.operator, right.children[0].source],
					[`2`,         Operator.NEG,   `3`],
				)
			})
		})

		context('ExpressionComparative ::= ExpressionComparative ("!<" | "!>") ExpressionAdditive', () => {
			it('makes a SemanticNodeOperation with the `<` operator and logically negates the result.', () => {
				/*
					<Operation operator=NOT>
						<Operation operator=LT>
							<Constant source="2"/>
							<Constant source="3"/>
						</Operation>
					</Operation>
				*/
				const operation: SemanticNodeOperation = operationFromStatementExpression(
					statementExpressionFromSource(`2 !< 3;`)
				)
				assert.ok(operation instanceof SemanticNodeOperationUnary)
				assert.strictEqual(operation.operator, Operator.NOT)
				const child: SemanticNodeExpression = operation.children[0]
				assert.ok(child instanceof SemanticNodeOperationBinary)
				const left:  SemanticNodeExpression = child.children[0]
				const right: SemanticNodeExpression = child.children[1]
				assert.ok(left  instanceof SemanticNodeConstant)
				assert.ok(right instanceof SemanticNodeConstant)
				assert.deepStrictEqual(
					[left.source, child.operator, right.source],
					[`2`,         Operator.LT,    `3`],
				)
			})
			it('makes a SemanticNodeOperation with the `>` operator and logically negates the result.', () => {
				/*
					<Operation operator=NOT>
						<Operation operator=GT>
							<Constant source="2"/>
							<Constant source="3"/>
						</Operation>
					</Operation>
				*/
				const operation: SemanticNodeOperation = operationFromStatementExpression(
					statementExpressionFromSource(`2 !> 3;`)
				)
				assert.ok(operation instanceof SemanticNodeOperationUnary)
				assert.strictEqual(operation.operator, Operator.NOT)
				const child: SemanticNodeExpression = operation.children[0]
				assert.ok(child instanceof SemanticNodeOperationBinary)
				const left:  SemanticNodeExpression = child.children[0]
				const right: SemanticNodeExpression = child.children[1]
				assert.ok(left  instanceof SemanticNodeConstant)
				assert.ok(right instanceof SemanticNodeConstant)
				assert.deepStrictEqual(
					[left.source, child.operator, right.source],
					[`2`,         Operator.GT,    `3`],
				)
			})
		})

		context('ExpressionEquality ::= ExpressionEquality ("isnt" | "!=") ExpressionComparative', () => {
			it('makes a SemanticNodeOperation with the `is` operator and logically negates the result.', () => {
				/*
					<Operation operator=NOT>
						<Operation operator=IS>
							<Constant source="2"/>
							<Constant source="3"/>
						</Operation>
					</Operation>
				*/
				const operation: SemanticNodeOperation = operationFromStatementExpression(
					statementExpressionFromSource(`2 isnt 3;`)
				)
				assert.ok(operation instanceof SemanticNodeOperationUnary)
				assert.strictEqual(operation.operator, Operator.NOT)
				const child: SemanticNodeExpression = operation.children[0]
				assert.ok(child instanceof SemanticNodeOperationBinary)
				const left:  SemanticNodeExpression = child.children[0]
				const right: SemanticNodeExpression = child.children[1]
				assert.ok(left  instanceof SemanticNodeConstant)
				assert.ok(right instanceof SemanticNodeConstant)
				assert.deepStrictEqual(
					[left.source, child.operator, right.source],
					[`2`,         Operator.IS,    `3`],
				)
			})
			it('makes a SemanticNodeOperation with the `==` operator and logically negates the result.', () => {
				/*
					<Operation operator=NOT>
						<Operation operator=EQ>
							<Constant source="2"/>
							<Constant source="3"/>
						</Operation>
					</Operation>
				*/
				const operation: SemanticNodeOperation = operationFromStatementExpression(
					statementExpressionFromSource(`2 != 3;`)
				)
				assert.ok(operation instanceof SemanticNodeOperationUnary)
				assert.strictEqual(operation.operator, Operator.NOT)
				const child: SemanticNodeExpression = operation.children[0]
				assert.ok(child instanceof SemanticNodeOperationBinary)
				const left:  SemanticNodeExpression = child.children[0]
				const right: SemanticNodeExpression = child.children[1]
				assert.ok(left  instanceof SemanticNodeConstant)
				assert.ok(right instanceof SemanticNodeConstant)
				assert.deepStrictEqual(
					[left.source, child.operator, right.source],
					[`2`,         Operator.EQ,    `3`],
				)
			})
		})

		context('ExpressionConjunctive ::= ExpressionConjunctive "!&" ExpressionEquality', () => {
			it('makes a SemanticNodeOperation with the `&&` operator and logically negates the result.', () => {
				/*
					<Operation operator=NOT>
						<Operation operator=AND>
							<Constant source="2"/>
							<Constant source="3"/>
						</Operation>
					</Operation>
				*/
				const operation: SemanticNodeOperation = operationFromStatementExpression(
					statementExpressionFromSource(`2 !& 3;`)
				)
				assert.ok(operation instanceof SemanticNodeOperationUnary)
				assert.strictEqual(operation.operator, Operator.NOT)
				const child: SemanticNodeExpression = operation.children[0]
				assert.ok(child instanceof SemanticNodeOperationBinary)
				const left:  SemanticNodeExpression = child.children[0]
				const right: SemanticNodeExpression = child.children[1]
				assert.ok(left  instanceof SemanticNodeConstant)
				assert.ok(right instanceof SemanticNodeConstant)
				assert.deepStrictEqual(
					[left.source, child.operator, right.source],
					[`2`,         Operator.AND,   `3`],
				)
			})
		})

		context('ExpressionDisjunctive ::= ExpressionDisjunctive "!|" ExpressionConjunctive', () => {
			it('makes a SemanticNodeOperation with the `||` operator and logically negates the result.', () => {
				/*
					<Operation operator=NOT>
						<Operation operator=OR>
							<Constant source="2"/>
							<Constant source="3"/>
						</Operation>
					</Operation>
				*/
				const operation: SemanticNodeOperation = operationFromStatementExpression(
					statementExpressionFromSource(`2 !| 3;`)
				)
				assert.ok(operation instanceof SemanticNodeOperationUnary)
				assert.strictEqual(operation.operator, Operator.NOT)
				const child: SemanticNodeExpression = operation.children[0]
				assert.ok(child instanceof SemanticNodeOperationBinary)
				const left:  SemanticNodeExpression = child.children[0]
				const right: SemanticNodeExpression = child.children[1]
				assert.ok(left  instanceof SemanticNodeConstant)
				assert.ok(right instanceof SemanticNodeConstant)
				assert.deepStrictEqual(
					[left.source, child.operator, right.source],
					[`2`,         Operator.OR,    `3`],
				)
			})
		})

		context('ExpressionConditional ::= "if" Expression "then" Expression "else" Expression', () => {
			it('makes a SemanticNodeOperation with the COND operator and 3 children.', () => {
				/*
					<Operation operator=COND>
						<Constant value=true/>
						<Constant value=2n/>
						<Constant value=3n/>
					</Operation>
				*/
				const operation: SemanticNodeOperation = operationFromStatementExpression(
					statementExpressionFromSource(`if true then 2 else 3;`)
				)
				assert.ok(operation instanceof SemanticNodeOperationTernary)
				assert.deepStrictEqual(operation.children.map((child) => {
					assert.ok(child instanceof SemanticNodeConstant)
					return child.value
				}), [
					SolidBoolean.TRUE,
					new Int16(2n),
					new Int16(3n),
				])
			})
		})

		Dev.supportsAll('variables', 'typingExplicit') && describe('DeclarationVariable', () => {
			it('makes an unfixed SemanticNodeDeclarationVariable node.', () => {
				/*
					<SemanticDeclarationVariable unfixed=true>
						<Assignee>
							<Identifier source="the_answer" id=256n/>
						</Assignee>
						<TypeOperation operator=OR source="int | float">...</TypeOperation>
						<Operation operator=MUL source="21 * 2">...</Operation>
					</SemanticDeclarationVariable>
				*/
				const src: string = `let  the_answer:  int | float =  21  *  2;`
				const decl: SemanticNodeDeclarationVariable = new Validator(src)
					.decorate(variableDeclarationFromSource(src))
				// assert.strictEqual(decl.unfixed, true)
				// assert.strictEqual(decl.children[0].children[0].id, 256n)
				const type_: SemanticNodeType = decl.children[1]
				assert.ok(type_ instanceof SemanticNodeTypeOperationBinary)
				assert.strictEqual(type_.operator, Operator.OR)
				const assigned_expr: SemanticNodeExpression = decl.children[2]
				assert.ok(assigned_expr instanceof SemanticNodeOperationBinary)
				assert.strictEqual(assigned_expr.operator, Operator.MUL)
				assert.deepStrictEqual(decl.children.map((child) => child.source), [
					`the_answer`, `int | float`, `21 * 2`,
				])
			})
			it('makes a fixed SemanticNodeDeclarationVariable node.', () => {
				/*
					<SemanticDeclarationVariable unfixed=false>
						<Assignee>
							<Identifier source="`the £ answer`" id=256n/>
						</Assignee>
						<TypeConstant source="int | float">...</TypeOperation>
						<Operation operator=MUL source="the_answer * 10">
							<Identifier source="the_answer" id=257n/>
							<Constant source="10" value=10/>
						</Operation>
					</SemanticDeclarationVariable>
				*/
				const src: string = `let \`the £ answer\`: int = the_answer * 10;`
				const decl: SemanticNodeDeclarationVariable = new Validator(src)
					.decorate(variableDeclarationFromSource(src))
				// assert.strictEqual(decl.unfixed, false)
				// assert.strictEqual(decl.children[0].children[0].id, 256n)
				const type_: SemanticNodeType = decl.children[1]
				assert.ok(type_ instanceof SemanticNodeTypeConstant)
				const assigned_expr: SemanticNodeExpression = decl.children[2]
				assert.ok(assigned_expr instanceof SemanticNodeOperationBinary)
				assert.strictEqual(assigned_expr.operator, Operator.MUL)
				// assert.strictEqual(assigned_expr.children[0].children[1].id, 257n)
				assert.deepStrictEqual(decl.children.map((child) => child.source), [
					`\`the £ answer\``, `int`, `the_answer * 10`,
				])
			})
		})

		Dev.supports('variables') && describe.skip('StatementAssignment', () => {
			it('makes SemanticNodeAssignment nodes.', () => {
				const src: string = `the_answer = the_answer - 40;`;
				assert.strictEqual(new Validator(src)
					.decorate(new Parser(src).parse())
					.serialize(), `
					<Goal source="␂ let unfixed the_answer = 42 ; let \`the &#xa3; answer\` = the_answer * 10 ; the_answer = the_answer - 40 ; ␃">
						<Assignment line="3" col="1" source="the_answer = the_answer - 40 ;">
							<Assignee line="3" col="1" source="the_answer">
								<Identifier line="3" col="1" source="the_answer" id="256"/>
							</Assignee>
							<Assigned line="3" col="14" source="the_answer - 40">
								<Operation line="3" col="14" source="the_answer - 40" operator="7">
									<Identifier line="3" col="14" source="the_answer" id="256"/>
									<Operation line="3" col="27" source="40" operator="3">
										<Constant line="3" col="27" source="40" value="40"/>
									</Operation>
								</Operation>
							</Assigned>
						</Assignment>
					</Goal>
				`.replace(/\n\t*/g, ''))
			})
		})

		context('Goal__0__List ::= Goal__0__List Statement', () => {
			it('decorates multiple statements.', () => {
				/*
					<Goal>
						<StatementExpression source="42 ;">...</StatementExpression>
						<StatementExpression source="420 ;">...</StatementExpression>
					</Goal>
				*/
				const goal: SemanticNodeGoal = new Validator(`42; 420;`)
					.decorate(new Parser(`42; 420;`).parse())
				assert_arrayLength(goal.children, 2, 'goal should have 2 children')
				assert.deepStrictEqual(goal.children.map((stat) => {
					assert.ok(stat instanceof SemanticNodeStatementExpression)
					return stat.source
				}), ['42 ;', '420 ;'])
			})
		})
	})


	describe('#validate', () => {
		describe('type-checks the input source.', () => {
			it('does not throw for valid type operations.', () => {
				;[
					`null;`,
					`42;`,
					`21 + 21;`,
				].forEach((src) => {
					new Validator(src).validate();
				})
			})
			it('throws for invalid type operations.', () => {
<<<<<<< HEAD
				assert.throws(() => new Scanner(`null + 5;`,    CONFIG_DEFAULT).lexer.screener.parser.validator.validate(), TypeError01, 'SemanticNodeOperationBinaryArithmetic')
				assert.throws(() => new Scanner(`7.0 <= null;`, CONFIG_DEFAULT).lexer.screener.parser.validator.validate(), TypeError01, 'SemanticNodeOperationBinaryComparative')
=======
				assert.throws(() => new Validator(`null + 5;`)    .validate(), TypeError01, 'SemanticNodeOperationBinaryArithmetic');
				assert.throws(() => new Validator(`7.0 <= null;`) .validate(), TypeError01, 'SemanticNodeOperationBinaryComparative');
>>>>>>> f7ed0967
			})
			context('with int coercion off.', () => {
				const coercion_off: SolidConfig = {
					...CONFIG_DEFAULT,
					compilerOptions: {
						...CONFIG_DEFAULT.compilerOptions,
						intCoercion: false,
					},
				}
				it('throws if operands have different numeric types.', () => {
<<<<<<< HEAD
					assert.throws(() => new Scanner(`7.0 + 3;`,  coercion_off).lexer.screener.parser.validator.validate(), TypeError01, 'SemanticNodeOperationBinaryArithmetic')
					assert.throws(() => new Scanner(`7.0 <= 3;`, coercion_off).lexer.screener.parser.validator.validate(), TypeError01, 'SemanticNodeOperationBinaryComparative')
=======
					assert.throws(() => new Validator(`7.0 + 3;`,  coercion_off).validate(), TypeError01, 'SemanticNodeOperationBinaryArithmetic')
					assert.throws(() => new Validator(`7.0 <= 3;`, coercion_off).validate(), TypeError01, 'SemanticNodeOperationBinaryComparative')
>>>>>>> f7ed0967
				})
			})
		})
	})
})<|MERGE_RESOLUTION|>--- conflicted
+++ resolved
@@ -1,9 +1,6 @@
 import * as assert from 'assert'
 
 import SolidConfig, {CONFIG_DEFAULT} from '../../src/SolidConfig'
-<<<<<<< HEAD
-import {Scanner} from '../../src/lexer/'
-=======
 import Util   from '../../src/class/Util.class'
 import Dev from '../../src/class/Dev.class'
 import Operator from '../../src/enum/Operator.enum'
@@ -50,7 +47,6 @@
 	operationFromStatementExpression,
 	statementExpressionFromSource,
 } from '../helpers-semantic'
->>>>>>> f7ed0967
 import {
 	TypeError01,
 } from '../../src/error/SolidTypeError.class'
@@ -793,13 +789,8 @@
 				})
 			})
 			it('throws for invalid type operations.', () => {
-<<<<<<< HEAD
-				assert.throws(() => new Scanner(`null + 5;`,    CONFIG_DEFAULT).lexer.screener.parser.validator.validate(), TypeError01, 'SemanticNodeOperationBinaryArithmetic')
-				assert.throws(() => new Scanner(`7.0 <= null;`, CONFIG_DEFAULT).lexer.screener.parser.validator.validate(), TypeError01, 'SemanticNodeOperationBinaryComparative')
-=======
 				assert.throws(() => new Validator(`null + 5;`)    .validate(), TypeError01, 'SemanticNodeOperationBinaryArithmetic');
 				assert.throws(() => new Validator(`7.0 <= null;`) .validate(), TypeError01, 'SemanticNodeOperationBinaryComparative');
->>>>>>> f7ed0967
 			})
 			context('with int coercion off.', () => {
 				const coercion_off: SolidConfig = {
@@ -810,13 +801,8 @@
 					},
 				}
 				it('throws if operands have different numeric types.', () => {
-<<<<<<< HEAD
-					assert.throws(() => new Scanner(`7.0 + 3;`,  coercion_off).lexer.screener.parser.validator.validate(), TypeError01, 'SemanticNodeOperationBinaryArithmetic')
-					assert.throws(() => new Scanner(`7.0 <= 3;`, coercion_off).lexer.screener.parser.validator.validate(), TypeError01, 'SemanticNodeOperationBinaryComparative')
-=======
 					assert.throws(() => new Validator(`7.0 + 3;`,  coercion_off).validate(), TypeError01, 'SemanticNodeOperationBinaryArithmetic')
 					assert.throws(() => new Validator(`7.0 <= 3;`, coercion_off).validate(), TypeError01, 'SemanticNodeOperationBinaryComparative')
->>>>>>> f7ed0967
 				})
 			})
 		})
