--- conflicted
+++ resolved
@@ -637,15 +637,9 @@
 						.children[0] as AST.ASTNodeTemplate,
 				];
 				context('with constant folding on.', () => {
-<<<<<<< HEAD
-					it('returns the result of `this#assess`, wrapped in a `new SolidTypeConstant`.', () => {
-						assert.deepStrictEqual(
-							templates.map((t) => assert_wasCalled(t.assess, 1, (orig, spy) => {
-=======
 					let types: SolidLanguageType[];
 					before(() => {
-						types = templates.map((t) => expectToBeCalled(t.assess, 1, (orig, spy) => {
->>>>>>> bed43324
+						types = templates.map((t) => assert_wasCalled(t.assess, 1, (orig, spy) => {
 								t.assess = spy;
 								try {
 									return t.type();
