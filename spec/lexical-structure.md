--- conflicted
+++ resolved
@@ -227,13 +227,6 @@
 	:= UTF16Encoding(code point of that character)
 ```
 
-#### Static Semantics: Decoration (String Literals)
-```w3c
-Decorate(String)
-	:= SemanticConstant {value: SV(String)} []
-```
-where `SV` is [String Value](./#static-semantics-string-value).
-
 
 ### Template Literals
 ```w3c
@@ -411,19 +404,6 @@
 TV(TemplateChars__EndInterp__StartInterp ::= "{''" TemplateChars__EndInterp__StartInterp)
 	:= <\x7b, \x27, \x27> followed by TV(TemplateChars__EndInterp__StartInterp)
 ```
-
-#### Static Semantics: Decoration (Template Literals)
-```w3c
-Decorate(TemplateFull)
-	:= SemanticConstant {value: TV(TemplateFull)} []
-Decorate(TemplateHead)
-	:= SemanticConstant {value: TV(TemplateHead)} []
-Decorate(TempalteMiddle)
-	:= SemanticConstant {value: TV(TempalteMiddle)} []
-Decorate(TempalteTail)
-	:= SemanticConstant {value: TV(TempalteTail)} []
-```
-where `TV` is [Template Value](./#static-semantics-template-value).
 
 
 ### Numbers
@@ -539,22 +519,6 @@
 MV([0-9a-z] ::= "z")  :=  35
 ```
 
-<<<<<<< HEAD
-#### Static Semantics: Decoration (Numbers)
-```w3c
-Decorate(Number)
-	:= SemanticConstant {value: MV(Number)} []
-```
-where `MV` is [Mathematical Value](./#static-semantics-mathematical-value).
-
-#### Static Semantics: Compilation (Numbers)
-```w3c
-Compile(SemanticConstant) :=
-	1. push `SemanticConstant.value` onto `STACK`.
-```
-
-=======
->>>>>>> c7f47751
 
 ### Words
 ```w3c
@@ -591,13 +555,6 @@
 	:= /* TO BE DESCRIBED */
 ```
 
-#### Static Semantics: Decoration (Words)
-```w3c
-Decorate(Identifier)
-	:= SemanticIdentifier {id: WV(Identifier)} []
-```
-where `WV` is [Word Value](./#static-semantics-word-value).
-
 
 ### Punctuators
 ```w3c
