--- conflicted
+++ resolved
@@ -8,10 +8,6 @@
     "solid": "bin/solid"
   },
   "scripts": {
-<<<<<<< HEAD
-    "test": "gulp test",
-    "build": "rm -rf ./build/ && gulp build"
-=======
     "solid"     : "solid",
     "solid-h"   : "solid -h",
     "solid-v"   : "solid -v",
@@ -20,8 +16,8 @@
     "solid:d"   : "solid d ./sample/test-v0.1.solid",
     "solid:d-o" : "solid d ./sample/test-v0.1.solid -o ./sample/testout.wat",
     "solid:r"   : "solid r ./sample/test-v0.1.wasm",
-    "test": "jest"
->>>>>>> 5ee65949
+    "test": "gulp test",
+    "build": "rm -rf ./build/ && gulp build"
   },
   "repository": {
     "type": "git",
@@ -34,27 +30,18 @@
   },
   "homepage": "https://github.com/chharvey/solid#readme",
   "devDependencies": {
-<<<<<<< HEAD
+    "@types/minimist": "^1.2.0",
     "@types/mocha": "^7.0.2",
     "@types/node": "^14.0.1",
     "extrajs": "^0.21.0",
-=======
-    "@types/minimist": "^1.2.0",
-    "@types/node": "^13.0.0",
->>>>>>> 5ee65949
     "gulp": "^4.0.2",
     "gulp-mocha": "^7.0.2",
     "gulp-typescript": "^5.0.1",
-<<<<<<< HEAD
     "ts-node": "^8.8.2",
     "typescript": "~3.9.2"
-=======
-    "jest-cli": "^24.9.0",
-    "typescript": "~3.8.2"
   },
   "dependencies": {
     "minimist": "^1.2.5",
     "wabt": "^1.0.16"
->>>>>>> 5ee65949
   }
 }