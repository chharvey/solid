{
  "name": "@chharvey/solid",
<<<<<<< HEAD
  "version": "0.4.0-alpha.0.1",
=======
  "version": "0.3.0-alpha.2",
>>>>>>> b2b79d0c
  "private": true,
  "description": "A robust programming language.",
  "main": "index.js",
  "bin": {
    "solid": "bin/solid"
  },
  "scripts": {
    "solid": "solid",
    "solid-h": "solid -h",
    "solid-v": "solid -v",
    "solid:c": "solid c ./sample/test-v0.2.solid",
    "solid:c-o": "solid c ./sample/test-v0.2.solid -o ./sample/testout.wasm",
    "solid:c-p": "solid c ./sample/test-v0.2.solid -p ./sample/solid-config.json",
    "solid:d": "solid d ./sample/test-v0.2.solid",
    "solid:d-o": "solid d ./sample/test-v0.2.solid -o ./sample/testout.wat",
    "solid:d-p": "solid d ./sample/test-v0.2.solid -p ./sample/solid-config.json",
    "solid:r": "solid r ./sample/test-v0.2.wasm",
    "build": "rm -rf ./build/ && gulp build",
    "test": "gulp test"
  },
  "repository": {
    "type": "git",
    "url": "git+https://github.com/chharvey/solid.git"
  },
  "author": "Chris Harvey <chrisharvey2pi@gmail.com> (https://chharvey.github.io/)",
  "license": "AGPL-3.0-or-later",
  "bugs": {
    "url": "https://github.com/chharvey/solid/issues"
  },
  "homepage": "https://github.com/chharvey/solid#readme",
  "devDependencies": {
    "@chharvey/parser": "^0.5.0",
    "@types/minimist": "^1.2.0",
    "@types/mocha": "^8.0.0",
    "@types/node": "^14.0.1",
    "extrajs": "^0.21.0",
    "gulp": "^4.0.2",
    "gulp-mocha": "^7.0.2",
    "gulp-typescript": "^5.0.1",
    "ts-node": "^9.0.0",
    "typescript": "~4.1.3"
  },
  "dependencies": {
    "@types/semver": "^7.2.0",
    "minimist": "^1.2.5",
    "semver": "^7.3.2",
    "wabt": "^1.0.16"
  }
}<|MERGE_RESOLUTION|>--- conflicted
+++ resolved
@@ -1,10 +1,6 @@
 {
   "name": "@chharvey/solid",
-<<<<<<< HEAD
-  "version": "0.4.0-alpha.0.1",
-=======
   "version": "0.3.0-alpha.2",
->>>>>>> b2b79d0c
   "private": true,
   "description": "A robust programming language.",
   "main": "index.js",
