{
  "name": "@chharvey/solid",
  "version": "0.1.0",
  "private": true,
  "description": "A robust programming language.",
  "main": "index.js",
  "bin": {
    "solid": "bin/solid"
  },
  "scripts": {
    "solid": "solid",
    "solid-h": "solid -h",
    "solid-v": "solid -v",
    "solid:c": "solid c ./sample/test-v0.1.solid",
    "solid:c-o": "solid c ./sample/test-v0.1.solid -o ./sample/testout.wasm",
    "solid:d": "solid d ./sample/test-v0.1.solid",
    "solid:d-o": "solid d ./sample/test-v0.1.solid -o ./sample/testout.wat",
    "solid:r": "solid r ./sample/test-v0.1.wasm",
<<<<<<< HEAD
    "solid:c-p": "solid c ./sample/test-v0.1.solid -p ./sample/solid-config.json",
    "test": "gulp test",
    "build": "rm -rf ./build/ && gulp build"
=======
    "test": "jest"
>>>>>>> 114b9d9d
  },
  "repository": {
    "type": "git",
    "url": "git+https://github.com/chharvey/solid.git"
  },
  "author": "Chris Harvey <chrisharvey2pi@gmail.com> (https://chharvey.github.io/)",
  "license": "AGPL-3.0-or-later",
  "bugs": {
    "url": "https://github.com/chharvey/solid/issues"
  },
  "homepage": "https://github.com/chharvey/solid#readme",
  "devDependencies": {
    "@types/minimist": "^1.2.0",
    "@types/mocha": "^7.0.2",
    "@types/node": "^14.0.1",
    "extrajs": "^0.21.0",
    "gulp": "^4.0.2",
    "gulp-mocha": "^7.0.2",
    "gulp-typescript": "^5.0.1",
    "ts-node": "^8.8.2",
    "typescript": "~3.9.2"
  },
  "dependencies": {
    "@types/semver": "^7.2.0",
    "minimist": "^1.2.5",
    "semver": "^7.3.2",
    "wabt": "^1.0.16"
  }
}<|MERGE_RESOLUTION|>--- conflicted
+++ resolved
@@ -16,13 +16,9 @@
     "solid:d": "solid d ./sample/test-v0.1.solid",
     "solid:d-o": "solid d ./sample/test-v0.1.solid -o ./sample/testout.wat",
     "solid:r": "solid r ./sample/test-v0.1.wasm",
-<<<<<<< HEAD
     "solid:c-p": "solid c ./sample/test-v0.1.solid -p ./sample/solid-config.json",
     "test": "gulp test",
     "build": "rm -rf ./build/ && gulp build"
-=======
-    "test": "jest"
->>>>>>> 114b9d9d
   },
   "repository": {
     "type": "git",
