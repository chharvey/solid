const fs = require('fs')
const util = require('util')

const gulp       = require('gulp')
const typescript = require('gulp-typescript')
// require('typescript') // DO NOT REMOVE … peerDependency of `gulp-typescript`

const tsconfig      = require('./tsconfig.json')
const typedocconfig = tsconfig.typedocOptions


function dist() {
	return gulp.src('./src/**/*.ts')
		.pipe(typescript(tsconfig.compilerOptions))
		.pipe(gulp.dest('./build/'))
}

async function test() {
	const { Scanner, Lexer, Translator } = require('./')
	const input = util.promisify(fs.readFile)('./test/test-v0.2.solid', 'utf8')

	console.log("\n\nHere are the characters returned by the scanner:")
	console.log("  line col  character")
	const scanner = new Scanner(await input).generate()
	let iterator_result_char = scanner.next()
	while (!iterator_result_char.done) {
		console.log(iterator_result_char.value.toString())
		iterator_result_char = scanner.next()
	}

	console.log("\n\nHere are the tokens returned by the lexer:")
	const lexer = new Lexer(await input).generate()
	let iterator_result_token = lexer.next()
	while (!iterator_result_token.done) {
		console.log(iterator_result_token.value.serialize())
		iterator_result_token = lexer.next()
	}

	console.log("\n\nHere are the tokens returned by the translator:")
	const trans_obj = new Translator(await input)
	const translator = trans_obj.generate()
	let iterator_result_tokentrans = translator.next()
	while (!iterator_result_tokentrans.done) {
		console.log(iterator_result_tokentrans.value.serialize(trans_obj))
		iterator_result_tokentrans = translator.next()
	}

	return Promise.resolve(null)
}

const build = gulp.series(dist, test)

async function random() {
	const Grammar = require('./build/class/Grammar.class.js').default
	const {
		ProductionGoal,
		ProductionStatement,
		ProductionDeclarationVariable,
		ProductionStatementAssignment,
		ProductionExpression,
		ProductionExpressionAdditive,
		ProductionExpressionMultiplicative,
		ProductionExpressionExponential,
		ProductionExpressionUnarySymbol,
		ProductionExpressionUnit,
		ProductionStringTemplate,
<<<<<<< HEAD
		ProductionStringTemplate__0__List,
		ProductionPrimitiveLiteral,
	} = require('./build/class/Production.class')
	const solid_grammar = new Grammar([
		new ProductionFile(),
		new ProductionExpression(),
		new ProductionExpressionAdditive(),
		new ProductionExpressionMultiplicative(),
		new ProductionExpressionExponential(),
		new ProductionExpressionUnarySymbol(),
		new ProductionExpressionUnit(),
		new ProductionStringTemplate(),
		new ProductionStringTemplate__0__List(),
		new ProductionPrimitiveLiteral(),
=======
		ProductionPrimitiveLiteral,
	} = require('./build/class/Production.class')
	const solid_grammar = new Grammar([
		ProductionGoal.instance,
		ProductionGoal.__0__List.instance,
		ProductionStatement.instance,
		ProductionDeclarationVariable.instance,
		ProductionStatementAssignment.instance,
		ProductionExpression.instance,
		ProductionExpressionAdditive.instance,
		ProductionExpressionMultiplicative.instance,
		ProductionExpressionExponential.instance,
		ProductionExpressionUnarySymbol.instance,
		ProductionExpressionUnit.instance,
		ProductionStringTemplate.instance,
		ProductionStringTemplate.__0__List.instance,
		ProductionPrimitiveLiteral.instance,
>>>>>>> 35468478
	])
	console.log(solid_grammar.rules.map((r) => r.toString()))
	console.log(solid_grammar.random().join(' ').replace(/\u000d/g, ' '))
	return Promise.resolve(null)
}


module.exports = {
	build,
		dist,
		test,
	random,
}<|MERGE_RESOLUTION|>--- conflicted
+++ resolved
@@ -64,22 +64,6 @@
 		ProductionExpressionUnarySymbol,
 		ProductionExpressionUnit,
 		ProductionStringTemplate,
-<<<<<<< HEAD
-		ProductionStringTemplate__0__List,
-		ProductionPrimitiveLiteral,
-	} = require('./build/class/Production.class')
-	const solid_grammar = new Grammar([
-		new ProductionFile(),
-		new ProductionExpression(),
-		new ProductionExpressionAdditive(),
-		new ProductionExpressionMultiplicative(),
-		new ProductionExpressionExponential(),
-		new ProductionExpressionUnarySymbol(),
-		new ProductionExpressionUnit(),
-		new ProductionStringTemplate(),
-		new ProductionStringTemplate__0__List(),
-		new ProductionPrimitiveLiteral(),
-=======
 		ProductionPrimitiveLiteral,
 	} = require('./build/class/Production.class')
 	const solid_grammar = new Grammar([
@@ -97,7 +81,6 @@
 		ProductionStringTemplate.instance,
 		ProductionStringTemplate.__0__List.instance,
 		ProductionPrimitiveLiteral.instance,
->>>>>>> 35468478
 	])
 	console.log(solid_grammar.rules.map((r) => r.toString()))
 	console.log(solid_grammar.random().join(' ').replace(/\u000d/g, ' '))
