const fs = require('fs')
const util = require('util')

const gulp       = require('gulp')
const typescript = require('gulp-typescript')
// require('typescript') // DO NOT REMOVE … peerDependency of `gulp-typescript`

const tsconfig      = require('./tsconfig.json')
const typedocconfig = tsconfig.typedocOptions


function dist() {
	return gulp.src('./src/**/*.ts')
		.pipe(typescript(tsconfig.compilerOptions))
		.pipe(gulp.dest('./build/'))
}

async function test() {
<<<<<<< HEAD
	const { Scanner, Lexer, Translator } = require('./')
	const input = util.promisify(fs.readFile)('./test/test-v0.2.solid', 'utf8')
=======
	const {Scanner, Lexer, Translator, Parser} = require('./')
	const {default: Grammar} = require('./build/class/Grammar.class')
	const input = util.promisify(fs.readFile)('./test/test-v0.1.solid', 'utf8')
>>>>>>> ab8ed9fe

	console.log("\n\nHere are the characters returned by the scanner:")
	console.log("  line col  character")
	const scanner = new Scanner(await input).generate()
	let iterator_result_char = scanner.next()
	while (!iterator_result_char.done) {
		console.log(iterator_result_char.value.toString())
		iterator_result_char = scanner.next()
	}

	console.log("\n\nHere are the tokens returned by the lexer:")
	const lexer = new Lexer(await input).generate()
	let iterator_result_token = lexer.next()
	while (!iterator_result_token.done) {
		console.log(iterator_result_token.value.serialize())
		iterator_result_token = lexer.next()
	}

	console.log("\n\nHere are the tokens returned by the translator:")
	const trans_obj = new Translator(await input)
	const translator = trans_obj.generate()
	let iterator_result_tokentrans = translator.next()
	while (!iterator_result_tokentrans.done) {
		console.log(iterator_result_tokentrans.value.serialize(trans_obj))
		iterator_result_tokentrans = translator.next()
	}

	const {
		ProductionFile,
		ProductionExpression,
		ProductionExpressionAdditive,
		ProductionExpressionMultiplicative,
		ProductionExpressionExponential,
		ProductionExpressionUnarySymbol,
		ProductionExpressionUnit,
	} = require('./build/class/Production.class')
	const solid_grammar = new Grammar([
		new ProductionFile(),
		new ProductionExpression(),
		new ProductionExpressionAdditive(),
		new ProductionExpressionMultiplicative(),
		new ProductionExpressionExponential(),
		new ProductionExpressionUnarySymbol(),
		new ProductionExpressionUnit(),
	])
	console.log("\n\nThe parse tree returned by the parser is written to file: `./sample/output.xml`")
	fs.writeFileSync('./sample/output.xml', new Parser(solid_grammar).parse(await input).serialize())

	return Promise.resolve(null)
}

const build = gulp.series(dist, test)

async function random() {
	const Grammar = require('./build/class/Grammar.class.js').default
	const {
		ProductionFile,
		ProductionExpression,
		ProductionExpressionAdditive,
		ProductionExpressionMultiplicative,
		ProductionExpressionExponential,
		ProductionExpressionUnarySymbol,
		ProductionExpressionUnit,
		ProductionStringTemplate,
		ProductionStringTemplate__0__List,
		ProductionPrimitiveLiteral,
	} = require('./build/class/Production.class')
	const solid_grammar = new Grammar([
		new ProductionFile(),
		new ProductionExpression(),
		new ProductionExpressionAdditive(),
		new ProductionExpressionMultiplicative(),
		new ProductionExpressionExponential(),
		new ProductionExpressionUnarySymbol(),
		new ProductionExpressionUnit(),
		new ProductionStringTemplate(),
		new ProductionStringTemplate__0__List(),
		new ProductionPrimitiveLiteral(),
	])
	console.log(solid_grammar.rules.map((r) => r.toString()))
	console.log(solid_grammar.random().join(' ').replace(/\u000d/g, ' '))
	return Promise.resolve(null)
}


module.exports = {
	build,
		dist,
		test,
	random,
}<|MERGE_RESOLUTION|>--- conflicted
+++ resolved
@@ -16,14 +16,9 @@
 }
 
 async function test() {
-<<<<<<< HEAD
-	const { Scanner, Lexer, Translator } = require('./')
-	const input = util.promisify(fs.readFile)('./test/test-v0.2.solid', 'utf8')
-=======
 	const {Scanner, Lexer, Translator, Parser} = require('./')
 	const {default: Grammar} = require('./build/class/Grammar.class')
-	const input = util.promisify(fs.readFile)('./test/test-v0.1.solid', 'utf8')
->>>>>>> ab8ed9fe
+	const input = util.promisify(fs.readFile)('./test/test-v0.2.solid', 'utf8')
 
 	console.log("\n\nHere are the characters returned by the scanner:")
 	console.log("  line col  character")
