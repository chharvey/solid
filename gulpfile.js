const fsPromise = require('fs').promises

const gulp       = require('gulp')
const mocha = require('gulp-mocha')
// require('ts-node') // DO NOT REMOVE … peerDependency of `gulp-mocha`
const typescript = require('gulp-typescript')
// require('typescript') // DO NOT REMOVE … peerDependency of `gulp-typescript`

const tsconfig      = require('./tsconfig.json')
const typedocconfig = tsconfig.typedocOptions


function dist() {
	return gulp.src('./src/**/*.ts')
		.pipe(typescript(tsconfig.compilerOptions))
		.pipe(gulp.dest('./build/'))
}

function test() {
	return gulp.src('./test/*.ts')
		.pipe(mocha({
			require: 'ts-node/register',
		}))
}

async function test_dev() {
<<<<<<< HEAD
	const {Scanner, Lexer, Screener, Parser} = require('./')
	const input = fsPromise.readFile('./test/test-v0.2.solid', 'utf8')
=======
	const {Scanner, Lexer, Screener, Parser, CodeGenerator} = require('./')
	const input = fsPromise.readFile('./test/test-v0.1.solid', 'utf8')
>>>>>>> fc59c456

	console.log("\n\nHere are the characters returned by the scanner:")
	console.log("  line col  character")
	const scanner = new Scanner(await input).generate()
	let iterator_result_char = scanner.next()
	while (!iterator_result_char.done) {
		console.log(iterator_result_char.value.toString())
		iterator_result_char = scanner.next()
	}

	console.log("\n\nHere are the tokens returned by the lexer:")
	const lexer = new Lexer(await input).generate()
	let iterator_result_token = lexer.next()
	while (!iterator_result_token.done) {
		console.log(iterator_result_token.value.serialize())
		iterator_result_token = lexer.next()
	}

	console.log("\n\nHere are the tokens returned by the screener:")
	const screener = new Screener(await input).generate()
	let iterator_result_screen = screener.next()
	while (!iterator_result_screen.done) {
		if (iterator_result_screen.value !== null) console.log(iterator_result_screen.value.serialize())
		iterator_result_screen = screener.next()
	}

<<<<<<< HEAD
	const parser = new Parser(await input)
	let tree;
	try {
		tree = parser.parse()
	} catch (err) {
		console.log(parser.viewStack())
		throw err
	}
=======
	const tree = new Parser(await input).parse()
	const code = new CodeGenerator(await input).print()
>>>>>>> fc59c456
	console.log("\n\nThe parse tree returned by the parser is written to file: `./sample/output.xml`")
	console.log("\n\nThe semantic tree returned by the decorator is written to file: `./sample/output-1.xml`")
	console.log("\n\nThe compiled output returned by the compiler is written to file: `./sample/output-2.wat`")

	return Promise.all([
		fsPromise.writeFile('./sample/output.xml', tree.serialize()),
		fsPromise.writeFile('./sample/output-1.xml', tree.decorate().serialize()),
		fsPromise.writeFile('./sample/output-2.wat', code),
	])
}

const build = gulp.parallel(dist, test)

const dev = gulp.series(dist, test_dev)

async function random() {
	const {Parser} = require('./')
	const {default: Grammar} = require('./build/class/Grammar.class')
	const sample = new Grammar().random().join(' ').replace(/\u0002|\u0003/g, '') // inserted by Scanner
	console.log(sample.replace(/\u000d/g, '\u240d'))
	const parser = new Parser(sample)
	let tree;
	try {
		tree = parser.parse()
	} catch (err) {
		console.log(parser.viewStack())
		throw err
	}
	return Promise.all([
		fsPromise.writeFile('./sample/output.xml', tree.serialize()),
		fsPromise.writeFile('./sample/output-1.xml', tree.decorate().serialize()),
		fsPromise.writeFile('./sample/output-2.ts', tree.decorate().compile()),
	])
}


module.exports = {
	build,
		dist,
		test,
	dev,
		test_dev,
	random,
}<|MERGE_RESOLUTION|>--- conflicted
+++ resolved
@@ -24,13 +24,8 @@
 }
 
 async function test_dev() {
-<<<<<<< HEAD
-	const {Scanner, Lexer, Screener, Parser} = require('./')
+	const {Scanner, Lexer, Screener, Parser, CodeGenerator} = require('./')
 	const input = fsPromise.readFile('./test/test-v0.2.solid', 'utf8')
-=======
-	const {Scanner, Lexer, Screener, Parser, CodeGenerator} = require('./')
-	const input = fsPromise.readFile('./test/test-v0.1.solid', 'utf8')
->>>>>>> fc59c456
 
 	console.log("\n\nHere are the characters returned by the scanner:")
 	console.log("  line col  character")
@@ -57,19 +52,8 @@
 		iterator_result_screen = screener.next()
 	}
 
-<<<<<<< HEAD
-	const parser = new Parser(await input)
-	let tree;
-	try {
-		tree = parser.parse()
-	} catch (err) {
-		console.log(parser.viewStack())
-		throw err
-	}
-=======
 	const tree = new Parser(await input).parse()
 	const code = new CodeGenerator(await input).print()
->>>>>>> fc59c456
 	console.log("\n\nThe parse tree returned by the parser is written to file: `./sample/output.xml`")
 	console.log("\n\nThe semantic tree returned by the decorator is written to file: `./sample/output-1.xml`")
 	console.log("\n\nThe compiled output returned by the compiler is written to file: `./sample/output-2.wat`")
